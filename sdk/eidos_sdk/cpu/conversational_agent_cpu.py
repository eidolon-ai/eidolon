<<<<<<< HEAD
import asyncio

from typing import List, Type, Dict, Any, Union, Literal, Iterable, Optional

=======
from aiostream import stream
>>>>>>> ba21ad1c
from fastapi import HTTPException
from typing import List, Type, Dict, Any, Union, Literal, AsyncIterator, AsyncGenerator

from eidos_sdk.cpu.agent_cpu import AgentCPU, AgentCPUSpec, Thread
from eidos_sdk.cpu.agent_io import IOUnit, CPUMessageTypes
from eidos_sdk.cpu.call_context import CallContext
from eidos_sdk.cpu.llm_message import AssistantMessage, ToolResponseMessage, LLMMessage
from eidos_sdk.cpu.llm_unit import LLMUnit
from eidos_sdk.cpu.logic_unit import LogicUnit, LLMToolWrapper
from eidos_sdk.cpu.memory_unit import MemoryUnit
from eidos_sdk.cpu.processing_unit import ProcessingUnitLocator, PU_T
from eidos_sdk.io.events import (
    ErrorEvent,
    StreamEvent,
    EndStreamEvent,
    StopReason,
    LLMToolCallRequestEvent,
    ToolCallStartEvent,
    ToolCallEndEvent,
)
from eidos_sdk.system.reference_model import Reference, AnnotatedReference, Specable
from eidos_sdk.util.stream_collector import StringStreamCollector


class ConversationalAgentCPUSpec(AgentCPUSpec):
    io_unit: AnnotatedReference[IOUnit]
    memory_unit: AnnotatedReference[MemoryUnit]
    llm_unit: AnnotatedReference[LLMUnit]
    logic_units: List[Reference[LogicUnit]] = []
    record_conversation: bool = True


class ConversationalAgentCPU(AgentCPU, Specable[ConversationalAgentCPUSpec], ProcessingUnitLocator):
    io_unit: IOUnit
    memory_unit: MemoryUnit
    logic_units: List[LogicUnit]

    def __init__(self, spec: ConversationalAgentCPUSpec = None):
        super().__init__(spec)
        kwargs = dict(processing_unit_locator=self)
        self.io_unit = self.spec.io_unit.instantiate(**kwargs)
        self.memory_unit = self.spec.memory_unit.instantiate(**kwargs)
        self.llm_unit = self.spec.llm_unit.instantiate(**kwargs)
        self.logic_units = [logic_unit.instantiate(**kwargs) for logic_unit in self.spec.logic_units]
        self.record_memory = self.spec.record_conversation

    def locate_unit(self, unit_type: Type[PU_T]) -> PU_T:
        found = super().locate_unit(unit_type)
        return found if found else self._locate_unit(unit_type)

    def _locate_unit(self, unit_type: Type[PU_T]) -> PU_T:
        for unit in self.logic_units:
            if isinstance(unit, unit_type):
                return unit
        if isinstance(self.io_unit, unit_type):
            return self.io_unit

        if isinstance(self.memory_unit, unit_type):
            return self.memory_unit

        if isinstance(self.llm_unit, unit_type):
            return self.llm_unit

        raise ValueError(f"Could not locate {unit_type}")

    async def set_boot_messages(self, call_context: CallContext, boot_messages: List[CPUMessageTypes]):
        conversation_messages = await self.io_unit.process_request(boot_messages)
        await self.memory_unit.storeBootMessages(call_context, conversation_messages)

    async def schedule_request(
        self,
        call_context: CallContext,
        prompts: List[CPUMessageTypes],
        output_format: Union[Literal["str"], Dict[str, Any]] = "str",
    ) -> AsyncGenerator[StreamEvent, None]:
        try:
            conversation = await self.memory_unit.getConversationHistory(call_context)
            conversation_messages = await self.io_unit.process_request(prompts)
            if self.record_memory:
                await self.memory_unit.storeMessages(call_context, conversation_messages)
            conversation.extend(conversation_messages)
            llm_it = self._llm_execution_cycle(call_context, output_format, conversation)
            async for event in llm_it:
                yield event
        except HTTPException:
            raise
        except Exception as e:
            yield ErrorEvent(reason=e)

    async def _llm_execution_cycle(
        self,
        call_context: CallContext,
        output_format: Union[Literal["str"], Dict[str, Any]],
        conversation: List[LLMMessage],
    ) -> AsyncIterator[StreamEvent]:
        num_iterations = 0
        while num_iterations < self.spec.max_num_function_calls:
            tool_defs = await LLMToolWrapper.from_logic_units(call_context, self.logic_units)
            tool_call_events = []
            got_error = False
            execute_llm_ = self.llm_unit.execute_llm(
                call_context, conversation, [w.llm_message for w in tool_defs.values()], output_format
            )
<<<<<<< HEAD
            await self.memory_unit.storeMessages(call_context, [assistant_message])
            if assistant_message.tool_calls:
                calls = []
                for tool_call in assistant_message.tool_calls:
                    tool_def = tool_defs[tool_call.name]

                    async def do_call(tc: ToolCall):
                        tool_result = await tool_def.execute(call_context=call_context, args=tc.arguments)
                        # todo, store tool response result as Any (must be json serializable) so that it can be retrieved symmetrically
                        message = ToolResponseMessage(
                            logic_unit_name=tool_def.logic_unit.__class__.__name__,
                            tool_call_id=tc.tool_call_id,
                            result=tool_result,
                            name=tc.name,
                        )
                        await self.memory_unit.storeMessages(call_context, [message])
                        return message

                    calls.append(do_call(tool_call))
                results: Iterable[ToolResponseMessage] = await asyncio.gather(*calls)

                conversation = conversation + [assistant_message, *results]
                num_iterations += 1
=======
            # yield the events but capture the output, so it can be rolled into one event for memory.
            stream_collector = StringStreamCollector()
            async for event in execute_llm_:
                stream_collector.process_event(event)
                if event.is_root_and_type(LLMToolCallRequestEvent):
                    tool_call_events.append(event)
                elif event.is_root_and_type(EndStreamEvent) and event.event_type == StopReason.ERROR:
                    got_error = True
                yield event

            assistant_message = AssistantMessage(
                type="assistant",
                content=stream_collector.contents or "",
                tool_calls=[tce.tool_call for tce in tool_call_events],
            )
            if self.record_memory:
                await self.memory_unit.storeMessages(call_context, [assistant_message])
            conversation.append(assistant_message)

            # todo (later) we probably want to try again based on config
            if got_error:
                return

            # process tool calls
            if len(tool_call_events) > 0:
                calls: List[AsyncIterator[StreamEvent]] = []
                for tce in tool_call_events:
                    calls.append(self._call_tool(call_context, tce, tool_defs, conversation))

                combined_calls = stream.merge(calls[0], *calls[1:])
                async with combined_calls.stream() as streamer:
                    async for event in streamer:
                        yield event
>>>>>>> ba21ad1c
            else:
                return

        yield ErrorEvent(reason="Exceeded maximum number of function calls")

    async def _call_tool(
        self,
        call_context: CallContext,
        tool_call_event: LLMToolCallRequestEvent,
        tool_defs,
        conversation: List[LLMMessage],
    ):
        parent_stream_context = tool_call_event.stream_context
        tool_def = tool_defs[tool_call_event.tool_call.name]
        tc = tool_call_event.tool_call
        tool_call_context = tc.tool_call_id
        yield ToolCallStartEvent(tool_call=tc, context_id=tool_call_context)
        try:
            stream_collect = StringStreamCollector()
            try:
                tool_result = tool_def.execute(call_context=parent_stream_context, tool_call=tc)
                async for event in tool_result:
                    stream_collect.process_event(event)
                    event.stream_context = tool_call_context
                    yield event
            except Exception as e:
                yield ErrorEvent(stream_context=tool_call_context, reason=e)

            message = ToolResponseMessage(
                logic_unit_name=tool_def.logic_unit.__class__.__name__,
                tool_call_id=tc.tool_call_id,
                result=stream_collect.contents or "",
                name=tc.name,
            )
            if self.record_memory:
                await self.memory_unit.storeMessages(call_context, [message])
            conversation.append(message)
        finally:
            yield ToolCallEndEvent(context_id=tool_call_context)

    async def clone_thread(self, call_context: CallContext) -> Thread:
        new_context = call_context.derive_call_context()
<<<<<<< HEAD
        messages = await self.memory_unit.getConversationHistory(call_context)
        await self.memory_unit.storeMessages(new_context, messages)
=======
        await self.io_unit.clone_thread(call_context, new_context)
        await self.memory_unit.clone_thread(call_context, new_context)
        for processor in self.logic_units:
            await processor.clone_thread(call_context, new_context)

>>>>>>> ba21ad1c
        return Thread(call_context=new_context, cpu=self)<|MERGE_RESOLUTION|>--- conflicted
+++ resolved
@@ -1,11 +1,4 @@
-<<<<<<< HEAD
-import asyncio
-
-from typing import List, Type, Dict, Any, Union, Literal, Iterable, Optional
-
-=======
 from aiostream import stream
->>>>>>> ba21ad1c
 from fastapi import HTTPException
 from typing import List, Type, Dict, Any, Union, Literal, AsyncIterator, AsyncGenerator
 
@@ -53,10 +46,6 @@
         self.record_memory = self.spec.record_conversation
 
     def locate_unit(self, unit_type: Type[PU_T]) -> PU_T:
-        found = super().locate_unit(unit_type)
-        return found if found else self._locate_unit(unit_type)
-
-    def _locate_unit(self, unit_type: Type[PU_T]) -> PU_T:
         for unit in self.logic_units:
             if isinstance(unit, unit_type):
                 return unit
@@ -109,31 +98,6 @@
             execute_llm_ = self.llm_unit.execute_llm(
                 call_context, conversation, [w.llm_message for w in tool_defs.values()], output_format
             )
-<<<<<<< HEAD
-            await self.memory_unit.storeMessages(call_context, [assistant_message])
-            if assistant_message.tool_calls:
-                calls = []
-                for tool_call in assistant_message.tool_calls:
-                    tool_def = tool_defs[tool_call.name]
-
-                    async def do_call(tc: ToolCall):
-                        tool_result = await tool_def.execute(call_context=call_context, args=tc.arguments)
-                        # todo, store tool response result as Any (must be json serializable) so that it can be retrieved symmetrically
-                        message = ToolResponseMessage(
-                            logic_unit_name=tool_def.logic_unit.__class__.__name__,
-                            tool_call_id=tc.tool_call_id,
-                            result=tool_result,
-                            name=tc.name,
-                        )
-                        await self.memory_unit.storeMessages(call_context, [message])
-                        return message
-
-                    calls.append(do_call(tool_call))
-                results: Iterable[ToolResponseMessage] = await asyncio.gather(*calls)
-
-                conversation = conversation + [assistant_message, *results]
-                num_iterations += 1
-=======
             # yield the events but capture the output, so it can be rolled into one event for memory.
             stream_collector = StringStreamCollector()
             async for event in execute_llm_:
@@ -167,7 +131,6 @@
                 async with combined_calls.stream() as streamer:
                     async for event in streamer:
                         yield event
->>>>>>> ba21ad1c
             else:
                 return
 
@@ -208,16 +171,17 @@
         finally:
             yield ToolCallEndEvent(context_id=tool_call_context)
 
+    async def main_thread(self, process_id: str) -> Thread:
+        return Thread(CallContext(process_id=process_id), self)
+
+    async def new_thread(self, process_id) -> Thread:
+        return Thread(CallContext(process_id=process_id).derive_call_context(), self)
+
     async def clone_thread(self, call_context: CallContext) -> Thread:
         new_context = call_context.derive_call_context()
-<<<<<<< HEAD
-        messages = await self.memory_unit.getConversationHistory(call_context)
-        await self.memory_unit.storeMessages(new_context, messages)
-=======
         await self.io_unit.clone_thread(call_context, new_context)
         await self.memory_unit.clone_thread(call_context, new_context)
         for processor in self.logic_units:
             await processor.clone_thread(call_context, new_context)
 
->>>>>>> ba21ad1c
         return Thread(call_context=new_context, cpu=self)