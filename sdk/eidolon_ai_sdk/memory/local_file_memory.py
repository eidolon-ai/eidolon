--- conflicted
+++ resolved
@@ -141,15 +141,11 @@
         # Check if the file exists
         return safe_file_path.exists()
 
-<<<<<<< HEAD
-    async def start(self):
-=======
-    def glob(self, pattern):
+    async def glob(self, pattern):
         safe_file_path = self.resolve(pattern)
         return glob.glob(str(safe_file_path))
 
-    def start(self):
->>>>>>> 03849116
+    async def start(self):
         """
         Starts the memory implementation. Noop for this implementation.
         """
