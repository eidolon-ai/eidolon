import base64
from io import BytesIO
from typing import List, Literal, Tuple, Optional

from PIL import Image
from openai.types.chat import ChatCompletion
from pydantic import Field

from eidolon_ai_client.events import FileHandle
from eidolon_ai_client.util.logger import logger as eidolon_logger
from eidolon_ai_sdk.agent_os import AgentOS
from eidolon_ai_sdk.cpu.call_context import CallContext
from eidolon_ai_sdk.cpu.image_unit import ImageUnitSpec, ImageUnit, ImageCreationCapabilities
from eidolon_ai_sdk.cpu.llm.open_ai_connection_handler import OpenAIConnectionHandler
from eidolon_ai_sdk.system.reference_model import AnnotatedReference, Specable
from eidolon_ai_sdk.util.image_utils import scale_image

logger = eidolon_logger.getChild("llm_unit")


class OpenAIImageUnitSpec(ImageUnitSpec):
    connection_handler: AnnotatedReference[OpenAIConnectionHandler]
    image_to_text_model: str = Field(default="gpt-4-vision-preview", description="The model to use for the vision LLM.")
    text_to_image_model: str = Field(default="dall-e-3", description="The model to use for the vision LLM.")
    temperature: float = 0.3
    image_to_text_system_prompt: str = Field(
        "You are an expert at answering questions about images. "
        "You are presented with an image and a question and must answer the question based on the information in the image.",
        description="The system prompt to use for text to image.",
    )


class OpenAIImageUnit(ImageUnit, Specable[OpenAIImageUnitSpec]):
    connection_handler: OpenAIConnectionHandler

    def __init__(self, **kwargs):
        super().__init__(**kwargs)
        Specable.__init__(self, **kwargs)
        self.connection_handler = self.spec.connection_handler.instantiate()

    def get_capabilities(self) -> ImageCreationCapabilities:
        return ImageCreationCapabilities(
            qualities=["standard", "hd"],
            sizes=[(1024, 1024), (1792, 1024), (1024, 1792)],
            styles=[
                "vivid",
                "natural",
            ],
            max_prompt_size=4000,
        )

    async def _image_to_text(self, prompt: str, image: bytes) -> str:
        """
        Converts an image to text.

        Args:
            image (bytes): The image data.

        Returns:
            str: The text.
            :param image:
            :param prompt:
        """
        # scale the image such that the max size of the shortest size is at most 768px
        data = scale_image(image)
        # base64 encode the data
        base64_image = base64.b64encode(data).decode("utf-8")
        messages = [
            {"role": "system", "content": self.spec.image_to_text_system_prompt},
            {
                "role": "user",
                "content": [
                    {"type": "text", "text": prompt},
                    {
                        "type": "image_url",
                        "image_url": {"url": f"data:image/jpeg;base64,{base64_image}"},
                    },
                ],
            },
        ]
        request = {
            "messages": messages,
            "model": self.spec.image_to_text_model,
            "temperature": self.spec.temperature,
        }

        result: ChatCompletion = await self.connection_handler.completion(**request)
        print(result)
        return result.choices[0].message.content

<<<<<<< HEAD
    async def _text_to_image(self, call_context: CallContext, text: str, quality: Optional[str] = None, size: Tuple[int, int] = (1024, 1024), style: Optional[str] = None,
                            image_format: Literal["jpeg", "png", "tiff", "bmp", "webp"] = "webp") -> List[FileHandle]:
=======
    async def text_to_image(
        self,
        call_context: CallContext,
        text: str,
        quality: Optional[str] = None,
        size: Tuple[int, int] = (1024, 1024),
        style: Optional[str] = None,
        image_format: Literal["jpeg", "png", "tiff", "bmp", "webp"] = "webp",
    ) -> List[FileHandle]:
>>>>>>> 672bf53a
        """
        Converts text to an image.

        Args:
            text (str): The text.

        Returns:
            bytes: The image data.
            :param image_format:
            :param quality:
            :param size:
            :param style:
            :param text:
            :param call_context:
        """
        if quality is None:
            quality = "standard"
        if style is None:
            style = "natural"

        size_to_request = self._choose_optimal_size(size, self.get_capabilities().sizes)
        request = {
            "prompt": text,
            "model": self.spec.text_to_image_model,
            "response_format": "b64_json",
            "quality": quality,
            "size": f"{size_to_request[0]}x{size_to_request[1]}",
            "style": style,
        }
        result = await self.connection_handler.generate_image(**request)
        file_handles = []
        for i in result.data:
            image_data = base64.b64decode(i.b64_json)
            image = Image.open(BytesIO(image_data))
            image_fp = BytesIO()
            image.resize(size)
            image.save(image_fp, format=image_format)
            file_handles.append(
                await AgentOS.process_file_system.write_file(
                    call_context.process_id,
                    image_fp.getvalue(),
                    file_md={"prompt_rewrite": i.revised_prompt, "mimetype": f"image/{image_format}"},
                )
            )

        return file_handles

    def _choose_optimal_size(self, size: Tuple[int, int], sizes: List[Tuple[int, int]]) -> Tuple[int, int]:
        desired_width, desired_height = size
        aspect_ratio = desired_width / desired_height

        min_diff = float("inf")
        optimal_size = None

        for width, height in sizes:
            current_aspect_ratio = width / height
            diff = abs(aspect_ratio - current_aspect_ratio)

            if diff < min_diff:
                min_diff = diff
                optimal_size = (width, height)

        return optimal_size<|MERGE_RESOLUTION|>--- conflicted
+++ resolved
@@ -88,11 +88,7 @@
         print(result)
         return result.choices[0].message.content
 
-<<<<<<< HEAD
-    async def _text_to_image(self, call_context: CallContext, text: str, quality: Optional[str] = None, size: Tuple[int, int] = (1024, 1024), style: Optional[str] = None,
-                            image_format: Literal["jpeg", "png", "tiff", "bmp", "webp"] = "webp") -> List[FileHandle]:
-=======
-    async def text_to_image(
+    async def _text_to_image(
         self,
         call_context: CallContext,
         text: str,
@@ -101,7 +97,6 @@
         style: Optional[str] = None,
         image_format: Literal["jpeg", "png", "tiff", "bmp", "webp"] = "webp",
     ) -> List[FileHandle]:
->>>>>>> 672bf53a
         """
         Converts text to an image.
 
