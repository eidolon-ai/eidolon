--- conflicted
+++ resolved
@@ -233,7 +233,6 @@
                 messages[0]["content"] += f"\n\n{force_json_msg}"
             else:
                 messages.insert(0, {"role": "system", "content": force_json_msg})
-<<<<<<< HEAD
         logger.debug(messages)
         if len(tools) > 0:
             request["tools"] = tools
@@ -242,9 +241,6 @@
         return is_string, request
 
     async def _build_tools(self, inTools):
-=======
-
->>>>>>> 64833981
         tools = []
         for tool in inTools:
             tools.append(
@@ -259,9 +255,7 @@
                     }
                 )
             )
-<<<<<<< HEAD
         return tools
-=======
         if len(tools) > 0:
             request["tools"] = tools
 
@@ -299,7 +293,6 @@
         except json.JSONDecodeError as e:
             raise RuntimeError("Error decoding response content") from e
         return AssistantMessage(content=content, tool_calls=tool_response)
->>>>>>> 64833981
 
 
 def _convert_tool_call(tool: Dict[str, any]) -> ToolCall:
