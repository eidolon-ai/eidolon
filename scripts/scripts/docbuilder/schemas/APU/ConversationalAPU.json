--- conflicted
+++ resolved
@@ -82,12 +82,6 @@
       "type": "boolean"
     },
     "document_processor": {
-<<<<<<< HEAD
-      "$ref": "file:../DocumentProcessor/overview.json",
-      "default": {
-        "implementation": "DocumentProcessor"
-      }
-=======
       "additionalProperties": true,
       "default": "DocumentProcessor",
       "properties": {
@@ -133,7 +127,6 @@
         }
       ],
       "default": null
->>>>>>> 100161e2
     }
   },
   "title": "ConversationalAPU",
