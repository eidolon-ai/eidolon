--- conflicted
+++ resolved
@@ -4,13 +4,8 @@
 
 [tool.poetry]
 name = "eidolon-browser-service"
-<<<<<<< HEAD
-version = "0.1.1"
+version = "0.1.2"
 description = "Lightweight playwright wrapper for AI Agents"
-=======
-version = "0.1.2"
-description = ""
->>>>>>> e1f4298c
 authors = [ "Luke Lalor <lukehlalor@gmail.com>",]
 readme = "README.md"
 
