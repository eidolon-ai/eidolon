--- conflicted
+++ resolved
@@ -1,5 +1,3 @@
-<<<<<<< HEAD
-=======
 'use client'
 
 import {Box, Button, Divider, Paper, Skeleton, TextField, Typography} from "@mui/material";
@@ -203,5 +201,4 @@
       </Paper>
     </Box>
   )
-}
->>>>>>> 75b3240e
+}