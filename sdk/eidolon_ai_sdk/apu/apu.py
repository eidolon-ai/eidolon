from __future__ import annotations

import json
from abc import abstractmethod, ABC
from typing import Any, List, Dict, Literal, Union, TypeVar, Type, cast, AsyncIterator, Optional

from pydantic import BaseModel, Field, TypeAdapter

from eidolon_ai_client.events import StreamEvent, convert_output_object, ObjectOutputEvent, ErrorEvent, \
    StringOutputEvent
from eidolon_ai_sdk.apu.agent_io import APUMessageTypes
from eidolon_ai_sdk.apu.call_context import CallContext
from eidolon_ai_sdk.system.specable import Specable


class APUCapabilities(BaseModel):
    input_context_limit: int
    output_context_limit: int
    supports_tools: bool
    supports_image_input: bool
    supports_audio_input: bool
    supports_file_search: bool
    supports_image_generation: bool
    supports_audio_generation: bool


class APUSpec(BaseModel):
    max_num_function_calls: int = Field(
        10,
        description="The maximum number of function calls to make in a single request.",
    )


class APU(Specable[APUSpec], ABC):
    """
    The APU is the main interface for the Agent to interact with the LLM.
    The APU provides a set of capabilities that encapsulate LLM functionality and creates a clear separation between business logic and the underlying LLM implementation.

    To learn more, check out our blog article APU: [What is it and how does it work?](https://www.eidolonai.com/what_is_apu/).
    """

    title: str

    def __init__(self, spec: T, **kwargs: object):
        super().__init__(spec, **kwargs)
        self.title = "default"

    @abstractmethod
    def get_capabilities(self) -> APUCapabilities:
        """
        Returns the capabilities of the APU including the context limits, whether it supports tools, image input, audio input, file search, image generation, and audio generation.
        """
        pass

    @abstractmethod
    async def set_boot_messages(self, call_context: CallContext, boot_messages: List[APUMessageTypes]):
        """
        Sets the boot messages for the APU storing them in the call context using the registered memory unit.

        :param call_context: The current call context including process id and thread id.
        :param boot_messages: The boot message
        """
        pass

    @abstractmethod
    async def schedule_request(
            self,
            call_context: CallContext,
            prompts: List[APUMessageTypes],
            output_format: Union[Literal["str"], Dict[str, Any]],
            boot_messages: Optional[List[APUMessageTypes]] = None,
    ) -> AsyncIterator[StreamEvent]:
        """
        Schedules the given prompts with the APU. The default implementation saves the new prompts into memory, executes the prompts, including intermediate tool calls, and returns the output in the specified format.

        :param call_context: The current call context including process id and thread id.
        :param prompts: The new prompts to schedule.
        :param output_format: The output format to return the response in.
        :param boot_messages: Override the stored boot messages for this request only.
        :return: Yields a stream of events including the output response.
        """
        yield None

    def _to_json(self, obj):
        if obj is None:
            return ""
        elif isinstance(obj, BaseModel):
            return obj.model_dump_json()
        elif isinstance(obj, list):
            return "[" + (",".join([self._to_json(o) for o in obj])) + "]"
        else:
            return json.dumps(obj)

    def main_thread(self, process_id: str) -> Thread:
        return Thread(CallContext(process_id=process_id), self)

    def new_thread(self, process_id) -> Thread:
        return Thread(CallContext(process_id=process_id).derive_call_context(), self)

    @abstractmethod
    async def clone_thread(self, call_context: CallContext) -> Thread:
        pass


T = TypeVar("T")


class Thread:
    _call_context: CallContext
    _apu: APU

    def __init__(self, call_context: CallContext, apu: APU):
        self._call_context = call_context
        self._apu = apu

    async def set_boot_messages(
            self,
            prompts: List[APUMessageTypes],
    ):
        return await self._apu.set_boot_messages(self._call_context, list(prompts))

    async def run_request(
            self,
            prompts: List[APUMessageTypes],
            output_format: Union[Literal["str"], Dict[str, Any], Type[T]] = "str",
            boot_messages: Optional[List[APUMessageTypes]] = None,
    ) -> T:
        stream = self.stream_request(prompts, output_format, boot_messages)
        result = None
        error = None

        string_output = ""
        async for event in stream:
            if event.is_root_and_type(ObjectOutputEvent):
                result = event.content
            elif event.is_root_and_type(StringOutputEvent):
                string_output += event.content
            elif event.is_root_and_type(ErrorEvent):
                error = event.reason

<<<<<<< HEAD
        if output_format == "str" or output_format == str or (
                isinstance(output_format, dict) and output_format.get("type") == "string"):
=======
        if (
            output_format == "str"
            or output_format == str
            or (isinstance(output_format, dict) and output_format.get("type") == "string")
        ):
>>>>>>> 42cc7bee
            result = string_output

        if error is not None:
            if isinstance(error, Exception):
                raise error
            else:
                raise Exception(error)

        return result

    def stream_request(
<<<<<<< HEAD
            self, prompts: List[APUMessageTypes], output_format: Union[Literal["str"], Dict[str, Any], Type[T]] = "str",
            boot_messages: Optional[List[APUMessageTypes]] = None
=======
        self,
        prompts: List[APUMessageTypes],
        output_format: Union[Literal["str"], Dict[str, Any], Type[T]] = "str",
        boot_messages: Optional[List[APUMessageTypes]] = None,
>>>>>>> 42cc7bee
    ) -> AsyncIterator[StreamEvent]:
        if isinstance(output_format, str) and output_format != "str":
            raise ValueError(f"Unknown output format {output_format}")
        if isinstance(output_format, (dict, str)):
            s = self._apu.schedule_request(self._call_context, prompts, output_format, boot_messages)
        else:
            model = TypeAdapter(output_format)
            schema = model.json_schema()
            s = convert_output_object(
                self._apu.schedule_request(self._call_context, prompts, schema, boot_messages),
<<<<<<< HEAD
                cast(Type[T], output_format)
=======
                cast(Type[T], output_format),
>>>>>>> 42cc7bee
            )

        return s

    def call_context(self) -> CallContext:
        return self._call_context

    async def clone(self) -> Thread:
        return await self._apu.clone_thread(self._call_context)


class APUException(Exception):
    pass


class UnitException(APUException):
    error: Exception

    def __init__(self, unit_type: Type, error: Exception):
        super().__init__(f"{type(error).__name__} ({unit_type.__name__})\n{error}")
        self.unit_type = unit_type
        self.error = error


class IOUnitError(UnitException):
    pass


class MemoryUnitError(UnitException):
    pass


class LongtermMemoryError(UnitException):
    pass


class ToolCallError(UnitException):
    pass


class LLMError(UnitException):
    pass<|MERGE_RESOLUTION|>--- conflicted
+++ resolved
@@ -138,16 +138,12 @@
             elif event.is_root_and_type(ErrorEvent):
                 error = event.reason
 
-<<<<<<< HEAD
-        if output_format == "str" or output_format == str or (
-                isinstance(output_format, dict) and output_format.get("type") == "string"):
-=======
         if (
             output_format == "str"
             or output_format == str
-            or (isinstance(output_format, dict) and output_format.get("type") == "string")
+            or (
+                isinstance(output_format, dict) and output_format.get("type") == "string")
         ):
->>>>>>> 42cc7bee
             result = string_output
 
         if error is not None:
@@ -159,15 +155,8 @@
         return result
 
     def stream_request(
-<<<<<<< HEAD
             self, prompts: List[APUMessageTypes], output_format: Union[Literal["str"], Dict[str, Any], Type[T]] = "str",
-            boot_messages: Optional[List[APUMessageTypes]] = None
-=======
-        self,
-        prompts: List[APUMessageTypes],
-        output_format: Union[Literal["str"], Dict[str, Any], Type[T]] = "str",
-        boot_messages: Optional[List[APUMessageTypes]] = None,
->>>>>>> 42cc7bee
+            boot_messages: Optional[List[APUMessageTypes]] = None,
     ) -> AsyncIterator[StreamEvent]:
         if isinstance(output_format, str) and output_format != "str":
             raise ValueError(f"Unknown output format {output_format}")
@@ -178,11 +167,7 @@
             schema = model.json_schema()
             s = convert_output_object(
                 self._apu.schedule_request(self._call_context, prompts, schema, boot_messages),
-<<<<<<< HEAD
-                cast(Type[T], output_format)
-=======
                 cast(Type[T], output_format),
->>>>>>> 42cc7bee
             )
 
         return s
