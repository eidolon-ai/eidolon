--- conflicted
+++ resolved
@@ -1,10 +1,7 @@
 import appRegistry from 'eidolon-apps.json'
-<<<<<<< HEAD
 import {CopilotParams, DevParams} from "@eidolon/components";
-=======
 import * as fs from "fs";
 import {notFound} from "next/navigation";
->>>>>>> 75b3240e
 
 
 export interface EidolonApp {
