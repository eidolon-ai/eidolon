--- conflicted
+++ resolved
@@ -83,12 +83,6 @@
       "type": "boolean"
     },
     "document_processor": {
-<<<<<<< HEAD
-      "$ref": "file:../DocumentProcessor/overview.json",
-      "default": {
-        "implementation": "DocumentProcessor"
-      }
-=======
       "additionalProperties": true,
       "default": "DocumentProcessor",
       "properties": {
@@ -134,7 +128,6 @@
         }
       ],
       "default": null
->>>>>>> 100161e2
     }
   },
   "title": "GPT4-turbo",
