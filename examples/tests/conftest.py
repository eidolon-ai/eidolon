import os
import pathlib
import subprocess
<<<<<<< HEAD
=======

import dotenv
import time
>>>>>>> d1ddadfa
from contextlib import contextmanager

import time
from jsonref import requests
from pytest_asyncio import fixture

dotenv.load_dotenv()


def tail(file_path, sleep_sec=0.1):
    with open(file_path, "r") as file:
        # Move to the end of the file
        file.seek(0, 2)
        while True:
            line = file.readline()
            if not line:
                time.sleep(sleep_sec)  # Wait briefly if no new line is found.
                continue
            yield line


@fixture(scope="session")
def log_dir():
    log_dir = os.getenv("EIDOLON_TEST_LOG_DIR", "/tmp/eidolon_test_logs")
    os.makedirs(log_dir, exist_ok=True)
    os.system(f"rm -rf {log_dir}/*")
    return log_dir


@fixture(scope="session")
def eidolon_server(eidolon_examples, log_dir):
    @contextmanager
    def fn(resources_loc, *args, log_file=None):
        # Command to start the HTTP server
        cmd = ["eidolon-server", str(resources_loc), *args]
        cwd = eidolon_examples.parent
        log_file = os.path.join(log_dir, log_file or "logs.txt")

        # Using "a" to append to the log file since multiple tests may use the same file.
        with open(log_file, "a") as file:
            print(f"Logging to {log_file}")
            file.writelines(["-" * 20 + "\n", f"Running subprocess with command: {' '.join(cmd)}\n", "-" * 20 + "\n"])
            file.flush()  # Otherwise the lines will end up after the server logs
            server = subprocess.Popen(args=cmd, cwd=cwd, stdout=file, stderr=subprocess.STDOUT)

            # Wait until "Server Started" is printed
            t0 = time.time()
            for line in tail(log_file):
                print(line)
                if "Server Started" in line:
                    break
                elif "Failed to start AgentOS" in line:
                    raise RuntimeError("Failed to start AgentOS")
                if time.time() - t0 > 30:
                    raise RuntimeError("Server took too long to start, aborting.")

            yield server
            # After tests are done, terminate the server process
            server.terminate()

    return fn


@fixture(scope="session")
def eidolon_examples():
    return pathlib.Path(__file__).parent.parent / "eidolon_examples"


@fixture
def server_loc():
    return "http://localhost:8080"


def get_process_id(server_loc, agent: str):
    return requests.post(f"{server_loc}/agents/{agent}/processes").json()["process_id"]<|MERGE_RESOLUTION|>--- conflicted
+++ resolved
@@ -1,14 +1,9 @@
 import os
 import pathlib
 import subprocess
-<<<<<<< HEAD
-=======
+from contextlib import contextmanager
 
 import dotenv
-import time
->>>>>>> d1ddadfa
-from contextlib import contextmanager
-
 import time
 from jsonref import requests
 from pytest_asyncio import fixture
