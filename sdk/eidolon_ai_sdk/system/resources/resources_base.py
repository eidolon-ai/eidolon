--- conflicted
+++ resolved
@@ -32,23 +32,6 @@
         return clazz.model_validate(self.model_dump())
 
 
-<<<<<<< HEAD
-def load_resources(path):
-    logger.debug(f"Loading resources from {os.path.abspath(path)}")
-    if not os.path.exists(path):
-        raise ValueError(f"Path {path} does not exist")
-    if os.path.isfile(path):
-        yield from _load_resources_from_file(path)
-    else:
-        for file_loc in (os.path.join(p, f) for p, _, files in os.walk(path) for f in files):
-            try:
-                if file_loc.endswith(".yaml"):
-                    yield from _load_resources_from_file(file_loc)
-                else:
-                    logger.info(f"Skipping {file_loc}")
-            except Exception as e:
-                register_load_error(str(file_loc), e)
-=======
 def load_resources(paths):
     for path in paths:
         logger.debug(f"Loading resources from {os.path.abspath(path)}")
@@ -64,8 +47,7 @@
                     else:
                         logger.info(f"Skipping {file_loc}")
                 except Exception as e:
-                    raise ValueError(f"Error building resource {file_loc}") from e
->>>>>>> 9f9adb0e
+                    register_load_error(str(file_loc), e)
 
 
 def _load_resources_from_file(file_loc):
