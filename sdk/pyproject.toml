[build-system]
requires = [ "poetry-core",]
build-backend = "poetry.core.masonry.api"

[tool.poetry]
name = "eidolon-ai-sdk"
version = "0.1.68"
description = "An open source sgent service SDK"
authors = [ "Luke Lalor <lukehlalor@gmail.com>",]
readme = "README.md"
include = [ "logging.conf",]

[tool.ruff]
line-length = 121

[tool.eidolon]
update-tag = "sdk"
last-update-hash = "79aa32315ac1a2206a0ff323c782eb44789a5851"

[tool.poetry.urls]
Github = "https://github.com/eidolon-ai/eidolon"
Website = "https://www.eidolonai.com/"

[tool.poetry.scripts]
eidolon-server = "eidolon_ai_sdk.bin.agent_http_server:main"
replay = "eidolon_ai_sdk.bin.replay:app"

[tool.poetry.dependencies]
setuptools = "^69.0.2"
python = ">=3.11,<3.12"
fastapi = "^0.109.0"
pyyaml = "^6.0.1"
jsonschema = "^4.21.1"
httpx = "^0.27.0"
uvicorn = "^0.27.0"
numpy = "^1.26.3"
motor = "^3.3.2"
python-dotenv = "^1.0.1"
openai = "^1.9.0"
anthropic = "^0.21.3"
jinja2 = "^3.1.3"
pytest-json-report = "^1.5.0"
tiktoken = "^0.5.1"
jsonref = "^1.1.0"
chromadb = "^0.4.18"
spacy = "^3.7.2"
lxml = "^5.1.0"
filetype = "^1.2.0"
esprima = "^4.0.1"
unstructured = "^0.12.3"
python-multipart = ">=0.0.6,<0.0.8"
pillow = "^10.2.0"
python-docx = "^1.1.0"
python-jose = "^3.3.0"
authlib = "^1.3.0"
httpx-sse = "^0.4.0"
sse-starlette = "^2.0.0"
dill = "^0.3.8"
opentelemetry-instrumentation-fastapi = "^0.44b0"
opentelemetry-instrumentation-logging = "^0.44b0"
opentelemetry-sdk = "^1.23.0"
eidolon-ai-mistralai = "^0.1.6a"
eidolon-ai-client = "^0.1.23"
eidolon-ai-usage-client = "^0.1.6"
boto3 = "^1.34.74"
azure-identity = "^1.16.0"
playwright = "^1.43.0"
posthog = "^3.5.0"
<<<<<<< HEAD
pymupdf = "^1.24.5"
=======
ollama = "^0.2.0"
>>>>>>> f5709344

[tool.pytest.ini_options]
pythonpath = "project"

[tool.poetry.dependencies.typer]
extras = [ "all",]
version = "^0.9.0"

[tool.poetry.dependencies.boto3-stubs]
extras = [ "essential",]
version = "^1.34.74"

[tool.poetry.group.dev.dependencies]
pytest = "^7.4.4"
pylint = "^3.0.3"
ruff = "^0.1.7"
pytest-recording = "^0.13.1"
pytest-asyncio = "^0.23.4"
pdoc = "^14.4.0"
vcrpy = "^6.0.1"

[tool.poetry.group.dev.dependencies.eidolon-ai-client]
path = "../client/python"
develop = true

[tool.poetry.group.dev.dependencies.eidolon-ai-usage-client]
path = "../usage-service/usage-client"
develop = true<|MERGE_RESOLUTION|>--- conflicted
+++ resolved
@@ -66,11 +66,8 @@
 azure-identity = "^1.16.0"
 playwright = "^1.43.0"
 posthog = "^3.5.0"
-<<<<<<< HEAD
+ollama = "^0.2.0"
 pymupdf = "^1.24.5"
-=======
-ollama = "^0.2.0"
->>>>>>> f5709344
 
 [tool.pytest.ini_options]
 pythonpath = "project"
