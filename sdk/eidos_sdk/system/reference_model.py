from __future__ import annotations

import copy
import logging
from typing import TypeVar, Generic, Type, Annotated, Optional, ClassVar

from pydantic import BaseModel, model_validator, Field, ConfigDict

<<<<<<< HEAD
from eidos_sdk.agent_os import AgentOS
from eidos_sdk.system.resources.eidos_ref_resource import EidosRef
=======
>>>>>>> 6d4c4a87
from eidos_sdk.util.class_utils import for_name, fqn

T = TypeVar("T", bound=BaseModel)


class Specable(Generic[T]):
    """
    A generic type which can be used to describe a specable type. Specable types are expected to accept "spec" in kwarg.
    If Specable is not used, There will be no spec validation and the spec will be passed through as-is.
    """

    spec: T

    def __init__(self, spec: T, **kwargs: object):
        self.spec = spec


B = TypeVar("B")
D = TypeVar("D")


class Reference(BaseModel):
    """
    Used to create references to other classes. t is designed to be used with two type variables, `B` and `D` which are
    the type bound and default type respectively. Neither are required, and if only one type is provided it is assumed
    to be the bound. Bound is used as the default if no default is provided.

    Examples:
        Reference(implementation=fqn(Foo)                           # Returns an instance of Foo
        Reference[FooBase](implementation=fqn(Foo).instantiate()    # Returns an instance of Foo
        Reference[FooBase](implementation=fqn(Bar)                  # Raises ValueError
        Reference[FooBase, Foo]().instantiate()                     # Returns an instance of Foo
        Reference[FooBase]().instantiate()                          # Returns an instance of FooBase

    Attributes:
        _bound: This is a type variable `B` that represents the bound type of the reference. It defaults to `object`.
        _default: This is a type variable `D` that represents the default type of the reference. It defaults to `None`.
        implementation: This is a string that represents the fully qualified name of the class that the reference points to. It is optional and can be set to `None`.
        **extra: This is a dictionary that can hold any additional specifications for the reference. It is optional and can be set to `None`.

    Methods:
        instantiate: This method is used to create an instance of the class that the reference points to.
    """

    _bound: ClassVar[Type[B]] = object
    _default: ClassVar[Type[D]] = None
    implementation: str = None

    model_config = ConfigDict(
        extra='allow',
    )

    def __class_getitem__(cls, params):
        if not isinstance(params, tuple):
            params = (params, params)

        class _Reference(cls):
            _bound = params[0]
            _default = params[1]

            @model_validator(mode="before")
            def _dump_ref(cls, value):
                return value.model_dump(exclude_defaults=True) if isinstance(value, Reference) else value

        return _Reference

    @model_validator(mode="before")
    def _transform(cls, value):

        if isinstance(value, str):
<<<<<<< HEAD
            impl = value
            spec = {}
=======
            split = list(value.split("."))
            bucket = split.pop(0)
            name = ".".join(split) if split else "DEFAULT"
            from eidos_sdk.agent_os import AgentOS
            found = AgentOS.get_resource(bucket, name)
            return found.model_dump(exclude={"apiVersion", "kind", "metadata"})
>>>>>>> 6d4c4a87
        else:
            spec = value.model_dump(exclude_defaults=True) if isinstance(value, BaseModel) else copy.deepcopy(value)
            impl = spec.pop('implementation', fqn(cls._default) if isinstance(cls._default, type) else cls._default)
            if not impl:
                raise ValueError(f'Unable to determine implementation for "{value}"')

        impl, spec = cls._expand(impl, spec)
        return dict(implementation=impl, **spec)

    @classmethod
    def _merge(cls, d1, d2):
        for k, v in d1.items():
            if isinstance(v, dict):
                d2[k] = d2.get(k, {})
                cls._merge(v, d2.get(k, {}))
            else:
                d2[k] = v

    @classmethod
    def _expand(cls, impl, extra):
        ref = AgentOS.get_resource(EidosRef, impl, default=None)
        if not ref:
            return impl, extra
        else:
            inner_spec = copy.deepcopy(ref.spec)
            impl = inner_spec.pop('implementation')
            cls._merge(extra or {}, inner_spec)
            return cls._expand(impl, inner_spec)

    @model_validator(mode="after")
    def _validate(self):
        self._build_reference_spec()
        return self

    @staticmethod
    def get_spec_type(reference_class) -> Optional[Type[BaseModel]]:
        if issubclass(reference_class, Specable):
            bases = getattr(reference_class, "__orig_bases__", [])
            specable = next(
                (base for base in bases if getattr(base, "__origin__", None) is Specable),
                None,
            )
            if specable:
                return specable.__args__[0]
            else:
                logging.warning(f'Unable to find Specable definition on "{reference_class}", skipping validation')
                return None
        return None

    def _build_reference_spec(self):
        spec_type = self.get_spec_type(self._get_reference_class())
        if spec_type:
            return spec_type.model_validate(self.model_extra or {})
        else:
            return self.model_extra or None

    def _get_reference_class(self):
        return for_name(self.implementation, self._bound or object)

    def instantiate(self, *args, **kwargs):
        spec = self._build_reference_spec()
        if spec is not None:
            kwargs["spec"] = spec
        return self._get_reference_class()(*args, **kwargs)


class AnnotatedReference(Reference):
    """
    Helper class to manage References with defaults so that they do not need to be declared.
    Wraps the returned type in Annotated so that the default can be defined in the type annotation.

    This is important since defaults should be partially defined so that partial references can be defined.
    Ie, providing only the spec and accepting the default implementation or defining the implementation only, but
    accepting that implementation's default spec.

    One may be tempted to leave the Default off of the type annotation since it is declared later, but this would
    prevent users from overriding just the spec

    Example:
        class MySpec(BaseModel):
            ref1: AnnotatedReference[MyBound, MyDefaultImpl)] = Field(description="My description")

    Note:
        The description can still be added via a Field annotation without affecting default behavior
    """

    def __class_getitem__(cls, params) -> Type[Reference]:
        return Annotated[Reference[params], Field(default=Reference[params]())]<|MERGE_RESOLUTION|>--- conflicted
+++ resolved
@@ -6,11 +6,8 @@
 
 from pydantic import BaseModel, model_validator, Field, ConfigDict
 
-<<<<<<< HEAD
 from eidos_sdk.agent_os import AgentOS
 from eidos_sdk.system.resources.eidos_ref_resource import EidosRef
-=======
->>>>>>> 6d4c4a87
 from eidos_sdk.util.class_utils import for_name, fqn
 
 T = TypeVar("T", bound=BaseModel)
@@ -81,17 +78,8 @@
     def _transform(cls, value):
 
         if isinstance(value, str):
-<<<<<<< HEAD
             impl = value
             spec = {}
-=======
-            split = list(value.split("."))
-            bucket = split.pop(0)
-            name = ".".join(split) if split else "DEFAULT"
-            from eidos_sdk.agent_os import AgentOS
-            found = AgentOS.get_resource(bucket, name)
-            return found.model_dump(exclude={"apiVersion", "kind", "metadata"})
->>>>>>> 6d4c4a87
         else:
             spec = value.model_dump(exclude_defaults=True) if isinstance(value, BaseModel) else copy.deepcopy(value)
             impl = spec.pop('implementation', fqn(cls._default) if isinstance(cls._default, type) else cls._default)
