[build-system]
requires = [ "poetry-core",]
build-backend = "poetry.core.masonry.api"

[tool.poetry]
name = "eidolon_examples"
<<<<<<< HEAD
version = "0.1.50"
=======
version = "0.1.51"
>>>>>>> 91ab0339
description = ""
authors = [ "Luke Lalor <lukehlalor@gmail.com>",]
readme = "README.md"

[tool.ruff]
line-length = 121

[tool.eidolon]
update-tag = "examples"
<<<<<<< HEAD
last-update-hash = "f39f33b4eb8ebcbf4c1c68b4723eb0a93a66875c"
=======
last-update-hash = "4dfe5b771d69dcfbc829559b1596c379881cd78b"
>>>>>>> 91ab0339

[tool.poetry.dependencies]
python = ">=3.11,<3.13"
setuptools = ">=69.0.2"
transformers = "^4.35.2"
<<<<<<< HEAD
eidolon-ai-sdk = "^0.1.74"
eidolon-ai-client = "^0.1.24"
=======
eidolon-ai-sdk = "^0.1.75"
eidolon-ai-client = "^0.1.25"
>>>>>>> 91ab0339
pydub = "^0.25.1"
ruamel-yaml = "^0.18.6"
kubernetes = "^29.0.0"
jsonpath-ng = "^1.6.1"

[tool.poetry.scripts]
eidolon-server = "eidolon_ai_sdk.bin.agent_http_server:main"
replay = "eidolon_ai_sdk.bin.replay:app"

[tool.poetry.group.dev.dependencies]
ruff = "^0.1.7"
pytest-asyncio = "^0.23.4"

[tool.poetry.group.dev.dependencies.eidolon-ai-usage-client]
path = "../usage-service/usage-client"
develop = true

[tool.poetry.group.dev.dependencies.eidolon-ai-client]
path = "../client/python"
develop = true

[tool.poetry.group.dev.dependencies.eidolon-ai-sdk]
path = "../sdk"
develop = true<|MERGE_RESOLUTION|>--- conflicted
+++ resolved
@@ -4,11 +4,7 @@
 
 [tool.poetry]
 name = "eidolon_examples"
-<<<<<<< HEAD
-version = "0.1.50"
-=======
 version = "0.1.51"
->>>>>>> 91ab0339
 description = ""
 authors = [ "Luke Lalor <lukehlalor@gmail.com>",]
 readme = "README.md"
@@ -18,23 +14,14 @@
 
 [tool.eidolon]
 update-tag = "examples"
-<<<<<<< HEAD
-last-update-hash = "f39f33b4eb8ebcbf4c1c68b4723eb0a93a66875c"
-=======
 last-update-hash = "4dfe5b771d69dcfbc829559b1596c379881cd78b"
->>>>>>> 91ab0339
 
 [tool.poetry.dependencies]
 python = ">=3.11,<3.13"
 setuptools = ">=69.0.2"
 transformers = "^4.35.2"
-<<<<<<< HEAD
-eidolon-ai-sdk = "^0.1.74"
-eidolon-ai-client = "^0.1.24"
-=======
 eidolon-ai-sdk = "^0.1.75"
 eidolon-ai-client = "^0.1.25"
->>>>>>> 91ab0339
 pydub = "^0.25.1"
 ruamel-yaml = "^0.18.6"
 kubernetes = "^29.0.0"
