interactions:
- request:
    body: !!python/object/new:_io.BytesIO
      state: !!python/tuple
      - !!binary |
        eyJtZXNzYWdlcyI6IFt7InJvbGUiOiAic3lzdGVtIiwgImNvbnRlbnQiOiAiWW91IGhhdmUgbWFu
        eSB0b29scyBhdmFpbGFibGUgdG8geW91IHRvIGhlbHAgeW91IGZpbmQgdGhlIGluZm9ybWF0aW9u
        IHlvdSBuZWVkLiBPbmx5IHVzZSB0aGUgcmVsZXZhbnQgdG9vbHMgZm9yIHRoZSB0YXNrIGF0IGhh
        bmQuXG4gICAgICAgIEZvciBleGFtcGxlLCBpZiB5b3UgYXJlIHNlYXJjaGluZyBmb3IgYXJ0aWNs
        ZXMgb25seSB1c2UgYWdlbnRzIHRoYXQgc2VhcmNoIGZvciBhcnRpY2xlcy5cblxuICAgICAgICBX
        aGVuIHNlYXJjaGluZywgaW5jbHVkZSBhcyBtYW55IHNlYXJjaCB0ZXJtcyBhcyBuZWVkZWQgdG8g
        ZmluZCB0aGUgcmVzdWx0cyB5b3UgYXJlIGxvb2tpbmcgZm9yLiBCZSB2ZXJ5IHRlcnNlIGluIHRo
        ZSBxdWVyeSBwYXJhbWV0ZXJzIHRvIGdldCB0aGUgYmVzdCByZXN1bHRzLlxuICAgICAgICBUaGUg
        c2VhcmNoIGVuZ2luZSBpcyBnb29nbGUgc28geW91IGNhbiB1c2UgdGhlIHNhbWUgc2VhcmNoIG9w
        ZXJhdG9ycyB5b3Ugd291bGQgdXNlIG9uIGdvb2dsZS5cbiAgICAgICAgRG9uJ3QgbGltaXQgdGhl
        IHJlc3VsdHMgZnJvbSB0aGUgc2VhcmNoIGFzIHRoZSBmaXJzdCBhbnN3ZXIgbWlnaHQgbm90IGJl
        IHRoZSBiZXN0IGFuc3dlci5cblxuICAgICAgICBMZXQncyBzdGFydCBieSB0aGlua2luZyB0aHJv
        dWdoIHRoZSBwcm9ibGVtLiBGb3IgZXhhbXBsZTpcbiAgICAgICAgICBVU0VSOiBcIldoYXQgaXMg
        dGhlIGNhcGl0YWwgb2YgRnJhbmNlP1wiXG4gICAgICAgICAgUExBTjpcbiAgICAgICAgICAgIC0g
        RGV0ZXJtaW5lIHdoYXQgdGhlIHVzZXIgaXMgYXNraW5nIGZvci4gSW4gdGhpcyBjYXNlLCB0aGUg
        Y2FwaXRhbCBvZiBGcmFuY2UuXG4gICAgICAgICAgICAtIEFERCBpbmZvcm1hdGlvbiB0byB0aGUg
        dXNlciBxdWVyeSBpZiBuZWVkZWQuXG4gICAgICAgICAgICAtIFNFQVJDSDogVXNlIHRoZSBzZWFy
        Y2ggdG9vbCB0byBmaW5kIHRoZSBhbnN3ZXIuIEluY2x1ZGUgRVZFUllUSElORyBmcm9tIHRoZSB1
        c2VyIHF1ZXJ5IHBsdXMgYW55IGFkZGl0aW9uYWwgaW5mb3JtYXRpb24uXG4gICAgICAgICAgICAt
<<<<<<< HEAD
        IFNDUkFQRTogVXNlIHRoZSBzY3JhcGluZyB0b29sIHRvIGdldCB0aGUgZnVsbCBjb250ZW50IG9m
        IHRoZSBwYWdlLiBNYWtlIHN1cmUgeW91IGdldCB0aGUgZnVsbCBjb250ZW50cy5cbiAgICAgICAg
        ICAgIC0gRk9MTE9XOiBGb2xsb3cgbGlua3MgaWYgbmVlZGVkLlxuICAgICAgICAgICAgLSBSRVRV
        Uk46IFJldHVybiB0aGUgYW5zd2VyIGFuZCB0aGUgc291cmNlIG9mIHRoZSBpbmZvcm1hdGlvbi5c
        blxuICAgICAgICBMZXQncyB0aGluayB0aHJvdWdoIHN0ZXAgYnkgc3RlcC4gRXhwbGFpbiB3aGF0
        IHlvdSBhcmUgZ29pbmcgdG8gZG8gdGhlbiBjYWxsIHRoZSB0b29scyB0byBnZXQgaXQgZG9uZSBh
        bGwgaW4gdGhlIHNhbWUgY3ljbGUuXG4ifSwgeyJyb2xlIjogInVzZXIiLCAiY29udGVudCI6IFt7
        InR5cGUiOiAidGV4dCIsICJ0ZXh0IjogIkluIHdoYXQgY291bnR5IGlzIHRoZSBjaXR5IG9mIE1v
        cnJvdyBPaGlvIGxvY2F0ZWQ/In1dfV0sICJtb2RlbCI6ICJncHQtNC10dXJibyIsICJzdHJlYW0i
        OiB0cnVlLCAidGVtcGVyYXR1cmUiOiAwLjMsICJ0b29scyI6IFt7InR5cGUiOiAiZnVuY3Rpb24i
        LCAiZnVuY3Rpb24iOiB7Im5hbWUiOiAiQWdlbnRzTG9naWNVbml0X2NvbnZvX1dlYlNlYXJjaEFn
        ZW50X3NlYXJjaCIsICJkZXNjcmlwdGlvbiI6ICJTZWFyY2ggZ29vZ2xlIG9uIHRoZSBnaXZlbiB0
        ZXJtIGFuZCBnZXQgdGhlIHJlc3VsdHMuXG4gICAgICAgIDpwYXJhbSBwcm9jZXNzX2lkOlxuICAg
        ICAgICA6cGFyYW0gcGFyYW1zOiB0aGUgc2VhcmNoIHBhcmFtc1xuICAgICAgICA6cmV0dXJuOiIs
        ICJwYXJhbWV0ZXJzIjogeyIkZGVmcyI6IHsiU2VhcmNoUGFyYW1zIjogeyJwcm9wZXJ0aWVzIjog
        eyJ0ZXJtIjogeyJkZXNjcmlwdGlvbiI6ICJUaGUgcXVlcnkuIEJlIHZlcnkgZXhwbGljaXQgYW5k
        IHZlcmJvc2UgaW4geW91ciBxdWVzdGlvbi4gVGhpcyBpcyBnb2luZyB0byBhIEdPT0dMRSBzZWFy
        Y2ggZW5naW5lLiIsICJ0aXRsZSI6ICJUZXJtIiwgInR5cGUiOiAic3RyaW5nIn0sICJudW1fcmVz
        dWx0cyI6IHsiZGVmYXVsdCI6IDEwLCAiZGVzY3JpcHRpb24iOiAiVGhlIG51bWJlciBvZiByZXN1
        bHRzIHRvIHJldHVybiIsICJ0aXRsZSI6ICJOdW0gUmVzdWx0cyIsICJ0eXBlIjogImludGVnZXIi
        fSwgImxhbmciOiB7ImRlZmF1bHQiOiAiZW4iLCAiZGVzY3JpcHRpb24iOiAiVGhlIGxhbmd1YWdl
        IHRvIHNlYXJjaCBpbiIsICJ0aXRsZSI6ICJMYW5nIiwgInR5cGUiOiAic3RyaW5nIn0sICJkYXRl
        UmVzdHJpY3QiOiB7ImFueU9mIjogW3sidHlwZSI6ICJzdHJpbmcifSwgeyJ0eXBlIjogIm51bGwi
        fV0sICJkZWZhdWx0IjogbnVsbCwgImRlc2NyaXB0aW9uIjogIlJlc3RyaWN0IHRoZSBzZWFyY2gg
        dG8gYSBzcGVjaWZpYyBkYXRlIHJhbmdlIiwgInRpdGxlIjogIkRhdGVyZXN0cmljdCJ9fSwgInJl
        cXVpcmVkIjogWyJ0ZXJtIl0sICJ0aXRsZSI6ICJTZWFyY2hQYXJhbXMiLCAidHlwZSI6ICJvYmpl
        Y3QifX0sICJwcm9wZXJ0aWVzIjogeyJib2R5IjogeyJhbGxPZiI6IFt7InByb3BlcnRpZXMiOiB7
        InRlcm0iOiB7ImRlc2NyaXB0aW9uIjogIlRoZSBxdWVyeS4gQmUgdmVyeSBleHBsaWNpdCBhbmQg
        dmVyYm9zZSBpbiB5b3VyIHF1ZXN0aW9uLiBUaGlzIGlzIGdvaW5nIHRvIGEgR09PR0xFIHNlYXJj
        aCBlbmdpbmUuIiwgInRpdGxlIjogIlRlcm0iLCAidHlwZSI6ICJzdHJpbmcifSwgIm51bV9yZXN1
        bHRzIjogeyJkZWZhdWx0IjogMTAsICJkZXNjcmlwdGlvbiI6ICJUaGUgbnVtYmVyIG9mIHJlc3Vs
        dHMgdG8gcmV0dXJuIiwgInRpdGxlIjogIk51bSBSZXN1bHRzIiwgInR5cGUiOiAiaW50ZWdlciJ9
        LCAibGFuZyI6IHsiZGVmYXVsdCI6ICJlbiIsICJkZXNjcmlwdGlvbiI6ICJUaGUgbGFuZ3VhZ2Ug
        dG8gc2VhcmNoIGluIiwgInRpdGxlIjogIkxhbmciLCAidHlwZSI6ICJzdHJpbmcifSwgImRhdGVS
        ZXN0cmljdCI6IHsiYW55T2YiOiBbeyJ0eXBlIjogInN0cmluZyJ9LCB7InR5cGUiOiAibnVsbCJ9
        XSwgImRlZmF1bHQiOiBudWxsLCAiZGVzY3JpcHRpb24iOiAiUmVzdHJpY3QgdGhlIHNlYXJjaCB0
        byBhIHNwZWNpZmljIGRhdGUgcmFuZ2UiLCAidGl0bGUiOiAiRGF0ZXJlc3RyaWN0In19LCAicmVx
        dWlyZWQiOiBbInRlcm0iXSwgInRpdGxlIjogIlNlYXJjaFBhcmFtcyIsICJ0eXBlIjogIm9iamVj
        dCJ9XSwgImRlZmF1bHQiOiBudWxsfX0sICJ0aXRsZSI6ICJJbnB1dE1vZGVsIiwgInR5cGUiOiAi
        b2JqZWN0In19fSwgeyJ0eXBlIjogImZ1bmN0aW9uIiwgImZ1bmN0aW9uIjogeyJuYW1lIjogIkFn
        ZW50c0xvZ2ljVW5pdF9jb252b19TY3JhcGluZ0FnZW50X2dldFBhZ2VDb250ZW50IiwgImRlc2Ny
        aXB0aW9uIjogIkdldCB0aGUgY29udGVudCBvZiB0aGUgcGFnZSBhdCB0aGUgZ2l2ZW4gVVJMXG4g
        ICAgICAgIDpwYXJhbSBwcm9jZXNzX2lkOlxuICAgICAgICA6cGFyYW0gdXJsOlxuICAgICAgICA6
        cmV0dXJuOiIsICJwYXJhbWV0ZXJzIjogeyIkZGVmcyI6IHsiQm9keV9fcnVuX3Byb2dyYW1fcHJv
        Y2Vzc2VzX19wcm9jZXNzX2lkX19hZ2VudF9TY3JhcGluZ0FnZW50X2FjdGlvbnNfZ2V0UGFnZUNv
        bnRlbnRfcG9zdCI6IHsicHJvcGVydGllcyI6IHsidXJsIjogeyJkZXNjcmlwdGlvbiI6ICJUaGUg
        VVJMIHRvIGdldCB0aGUgY29udGV4dCBvZiIsICJ0aXRsZSI6ICJVcmwiLCAidHlwZSI6ICJzdHJp
        bmcifX0sICJyZXF1aXJlZCI6IFsidXJsIl0sICJ0aXRsZSI6ICJCb2R5X19ydW5fcHJvZ3JhbV9w
        cm9jZXNzZXNfX3Byb2Nlc3NfaWRfX2FnZW50X1NjcmFwaW5nQWdlbnRfYWN0aW9uc19nZXRQYWdl
        Q29udGVudF9wb3N0IiwgInR5cGUiOiAib2JqZWN0In19LCAicHJvcGVydGllcyI6IHsiYm9keSI6
        IHsiYWxsT2YiOiBbeyJwcm9wZXJ0aWVzIjogeyJ1cmwiOiB7ImRlc2NyaXB0aW9uIjogIlRoZSBV
        UkwgdG8gZ2V0IHRoZSBjb250ZXh0IG9mIiwgInRpdGxlIjogIlVybCIsICJ0eXBlIjogInN0cmlu
        ZyJ9fSwgInJlcXVpcmVkIjogWyJ1cmwiXSwgInRpdGxlIjogIkJvZHlfX3J1bl9wcm9ncmFtX3By
        b2Nlc3Nlc19fcHJvY2Vzc19pZF9fYWdlbnRfU2NyYXBpbmdBZ2VudF9hY3Rpb25zX2dldFBhZ2VD
        b250ZW50X3Bvc3QiLCAidHlwZSI6ICJvYmplY3QifV0sICJkZWZhdWx0IjogbnVsbH19LCAidGl0
        bGUiOiAiSW5wdXRNb2RlbCIsICJ0eXBlIjogIm9iamVjdCJ9fX1dfQ==
      - 0
      - null
    headers:
      accept:
      - application/json
      accept-encoding:
      - gzip, deflate
      authorization:
      - XXXXXX
      connection:
      - keep-alive
      content-length:
      - '4258'
      content-type:
      - application/json
      host:
      - api.openai.com
      user-agent:
      - AsyncOpenAI/Python 1.30.1
      x-stainless-arch:
      - arm64
      x-stainless-async:
      - async:asyncio
      x-stainless-lang:
      - python
      x-stainless-os:
      - MacOS
      x-stainless-package-version:
      - 1.30.1
      x-stainless-runtime:
      - CPython
      x-stainless-runtime-version:
      - 3.11.8
    method: POST
    uri: https://api.openai.com/v1/chat/completions
  response:
    body:
      string: 'data: {"id":"chatcmpl-9XBiIILcn93wDlLO7DmHGhWDklLjs","object":"chat.completion.chunk","created":1717696878,"model":"gpt-4-turbo-2024-04-09","system_fingerprint":"fp_31a6c0accf","choices":[{"index":0,"delta":{"role":"assistant","content":null,"tool_calls":[{"index":0,"id":"call_z5bagdxTZr9iroMBH2ekTHcm","type":"function","function":{"name":"AgentsLogicUnit_convo_WebSearchAgent_search","arguments":""}}]},"logprobs":null,"finish_reason":null}]}


        data: {"id":"chatcmpl-9XBiIILcn93wDlLO7DmHGhWDklLjs","object":"chat.completion.chunk","created":1717696878,"model":"gpt-4-turbo-2024-04-09","system_fingerprint":"fp_31a6c0accf","choices":[{"index":0,"delta":{"tool_calls":[{"index":0,"function":{"arguments":"{\""}}]},"logprobs":null,"finish_reason":null}]}


        data: {"id":"chatcmpl-9XBiIILcn93wDlLO7DmHGhWDklLjs","object":"chat.completion.chunk","created":1717696878,"model":"gpt-4-turbo-2024-04-09","system_fingerprint":"fp_31a6c0accf","choices":[{"index":0,"delta":{"tool_calls":[{"index":0,"function":{"arguments":"body"}}]},"logprobs":null,"finish_reason":null}]}


        data: {"id":"chatcmpl-9XBiIILcn93wDlLO7DmHGhWDklLjs","object":"chat.completion.chunk","created":1717696878,"model":"gpt-4-turbo-2024-04-09","system_fingerprint":"fp_31a6c0accf","choices":[{"index":0,"delta":{"tool_calls":[{"index":0,"function":{"arguments":"\":{\""}}]},"logprobs":null,"finish_reason":null}]}


        data: {"id":"chatcmpl-9XBiIILcn93wDlLO7DmHGhWDklLjs","object":"chat.completion.chunk","created":1717696878,"model":"gpt-4-turbo-2024-04-09","system_fingerprint":"fp_31a6c0accf","choices":[{"index":0,"delta":{"tool_calls":[{"index":0,"function":{"arguments":"term"}}]},"logprobs":null,"finish_reason":null}]}


        data: {"id":"chatcmpl-9XBiIILcn93wDlLO7DmHGhWDklLjs","object":"chat.completion.chunk","created":1717696878,"model":"gpt-4-turbo-2024-04-09","system_fingerprint":"fp_31a6c0accf","choices":[{"index":0,"delta":{"tool_calls":[{"index":0,"function":{"arguments":"\":\""}}]},"logprobs":null,"finish_reason":null}]}


        data: {"id":"chatcmpl-9XBiIILcn93wDlLO7DmHGhWDklLjs","object":"chat.completion.chunk","created":1717696878,"model":"gpt-4-turbo-2024-04-09","system_fingerprint":"fp_31a6c0accf","choices":[{"index":0,"delta":{"tool_calls":[{"index":0,"function":{"arguments":"M"}}]},"logprobs":null,"finish_reason":null}]}


        data: {"id":"chatcmpl-9XBiIILcn93wDlLO7DmHGhWDklLjs","object":"chat.completion.chunk","created":1717696878,"model":"gpt-4-turbo-2024-04-09","system_fingerprint":"fp_31a6c0accf","choices":[{"index":0,"delta":{"tool_calls":[{"index":0,"function":{"arguments":"orrow"}}]},"logprobs":null,"finish_reason":null}]}


        data: {"id":"chatcmpl-9XBiIILcn93wDlLO7DmHGhWDklLjs","object":"chat.completion.chunk","created":1717696878,"model":"gpt-4-turbo-2024-04-09","system_fingerprint":"fp_31a6c0accf","choices":[{"index":0,"delta":{"tool_calls":[{"index":0,"function":{"arguments":"
        Ohio"}}]},"logprobs":null,"finish_reason":null}]}


        data: {"id":"chatcmpl-9XBiIILcn93wDlLO7DmHGhWDklLjs","object":"chat.completion.chunk","created":1717696878,"model":"gpt-4-turbo-2024-04-09","system_fingerprint":"fp_31a6c0accf","choices":[{"index":0,"delta":{"tool_calls":[{"index":0,"function":{"arguments":"
        located"}}]},"logprobs":null,"finish_reason":null}]}


        data: {"id":"chatcmpl-9XBiIILcn93wDlLO7DmHGhWDklLjs","object":"chat.completion.chunk","created":1717696878,"model":"gpt-4-turbo-2024-04-09","system_fingerprint":"fp_31a6c0accf","choices":[{"index":0,"delta":{"tool_calls":[{"index":0,"function":{"arguments":"
        in"}}]},"logprobs":null,"finish_reason":null}]}


        data: {"id":"chatcmpl-9XBiIILcn93wDlLO7DmHGhWDklLjs","object":"chat.completion.chunk","created":1717696878,"model":"gpt-4-turbo-2024-04-09","system_fingerprint":"fp_31a6c0accf","choices":[{"index":0,"delta":{"tool_calls":[{"index":0,"function":{"arguments":"
        which"}}]},"logprobs":null,"finish_reason":null}]}


        data: {"id":"chatcmpl-9XBiIILcn93wDlLO7DmHGhWDklLjs","object":"chat.completion.chunk","created":1717696878,"model":"gpt-4-turbo-2024-04-09","system_fingerprint":"fp_31a6c0accf","choices":[{"index":0,"delta":{"tool_calls":[{"index":0,"function":{"arguments":"
        county"}}]},"logprobs":null,"finish_reason":null}]}


        data: {"id":"chatcmpl-9XBiIILcn93wDlLO7DmHGhWDklLjs","object":"chat.completion.chunk","created":1717696878,"model":"gpt-4-turbo-2024-04-09","system_fingerprint":"fp_31a6c0accf","choices":[{"index":0,"delta":{"tool_calls":[{"index":0,"function":{"arguments":"\"}}"}}]},"logprobs":null,"finish_reason":null}]}


        data: {"id":"chatcmpl-9XBiIILcn93wDlLO7DmHGhWDklLjs","object":"chat.completion.chunk","created":1717696878,"model":"gpt-4-turbo-2024-04-09","system_fingerprint":"fp_31a6c0accf","choices":[{"index":0,"delta":{},"logprobs":null,"finish_reason":"tool_calls"}]}


        data: [DONE]


        '
    headers:
      CF-Cache-Status:
      - DYNAMIC
      CF-RAY:
      - 88fa4e944cf26398-ORD
      Connection:
      - keep-alive
      Content-Type:
      - text/event-stream; charset=utf-8
      Date:
      - Thu, 06 Jun 2024 18:01:21 GMT
      Server:
      - cloudflare
      Set-Cookie:
      - __cf_bm=6h1btnl._YbxhgI7PwkRa9PabDKLtidAsIMTcqOIk7Q-1717696881-1.0.1.1-T79nKK9Su_sl.pwNuss.siQLtnE6jO2lAlJyN38Iz4w1cGgKd45GT__qW4t_YkNpck91YDffGbiY_XdyhOmyYw;
        path=/; expires=Thu, 06-Jun-24 18:31:21 GMT; domain=.api.openai.com; HttpOnly;
        Secure; SameSite=None
      - _cfuvid=ZQK4iPq_WjakcC4RtX9A8EKRKUNeCFJLQ4Ob7ZykXSU-1717696881313-0.0.1.1-604800000;
        path=/; domain=.api.openai.com; HttpOnly; Secure; SameSite=None
      Transfer-Encoding:
      - chunked
      alt-svc:
      - h3=":443"; ma=86400
      openai-organization:
      - august-data
      openai-processing-ms:
      - '2247'
      openai-version:
      - '2020-10-01'
      strict-transport-security:
      - max-age=15724800; includeSubDomains
      x-ratelimit-limit-requests:
      - '10000'
      x-ratelimit-limit-tokens:
      - '800000'
      x-ratelimit-remaining-requests:
      - '9999'
      x-ratelimit-remaining-tokens:
      - '799622'
      x-ratelimit-reset-requests:
      - 6ms
      x-ratelimit-reset-tokens:
      - 28ms
      x-request-id:
      - req_d7490b6d09e7050e5caefb3ba7cd6fd6
    status:
      code: 200
      message: OK
- request:
    body: !!python/object/new:_io.BytesIO
      state: !!python/tuple
      - !!binary ""
      - 0
      - null
    headers:
      accept:
      - '*/*'
      accept-encoding:
      - gzip, deflate
      connection:
      - keep-alive
      host:
      - customsearch.googleapis.com
      user-agent:
      - python-httpx/0.27.0
    method: GET
    uri: https://customsearch.googleapis.com/customsearch/v1?hl=en&num=10&q=Morrow%2BOhio%2Blocated%2Bin%2Bwhich%2Bcounty
  response:
    body:
      string: !!binary |
        H4sIAAAAAAAC/+1b/XLbNhL/v0+BujPJH5Eo6suWlPF05K/Y0zhKbMW56V1HA5EQiRokGAC0rPjy
        Lvcs92S3AKkviqKk2E571/OMJRDYXewCi98uAOrhB4T2bmno7nXQnhNLxQNJsHD8n5KvvZImiAWD
        9gcowoOaRERT4yhi1MGK8rDyu+ShIdXtJIgYVobGVyqSnUplPB5bHuceIzii0nJ4UFnsrHJX/fnz
        4UPy0CcikF9fhHFw+ODwOFQ/f30hFRYKCPTXReiSe6hj4vCB4dCLsUc0CR4RoIBPeHDugVcTSW74
        4BMeRpQpAlzJN1R47PDBY5oeah1TY5T0uQSupHwOZU1Rc/hodPjgUomHjByH/XFf4FAyMwBA4IMB
        /mddAKG+FiqpItfGJNBgVl5qOEs1ytYAEbnHjjJjcfgwL5sGh8UumTXNn/Sg0PD2GoTB0KQlqOQi
        JU4LUOXCBF0RqQR1wNLFJy2Ej69gYLWQtKTNop6f1s6K2pZkzsAnZvMHZTPWJKmdloBYAKMCPZJv
        qKCBd02/AFFaSKoSvrSQVB1zBspP62dPSeMJD2iIQ2WqDcFSDRBhpg6Nj4KLfjUu/TkmghI5d2tB
        oEoqqPi7qUBpQ+LTVDHj0G+MT6Bj47womTJURpdcCD5+1fMpf8U4LArivqLhq7FPHf+VceJJujwS
        cVxhBgMeM6U12Gu2qzb8LZIsrAVNsWMHpgb4qvaiyNnq0S0LDTSMYnUaOtyload7i9WotSiOx2oD
        hV53uh7WyJIeuqu9kT1ymvXG0K413Gaj1iKLJL6Glj1ipkb/fTXfv6VgEpJ79R4W+F9mWv7s8zJb
        QA4PFUzOQlyYTsYpdWHZhckszFdcMnQX4YiLwIDmnDUdVRpoftuqNar2QS31gIQcBvZ6kWhPU80i
        TuG8zSX0s3QlICxpypmSAJhmZhNnm7pafoQURtJszOYDkHgFOjbzX0K98zmNrwLWn9L9I7btujM0
        X2SJKWmppE0ltETZO19unkvXmL8YdgMjM/FDDj4KMfiuMieHWAaRevI25cqjnhPLkEYR0fO994kw
        iOAEKY6WtP4RfSIvBUGSIx+ygwma8PjlHUEBdgmi6kd0oV5KhEMEQYsq8FikaCJmSMBhPF3isUCJ
        CrB+xwQEgQCMGFeIj1BIxsiDDpUPYlwUcUVCRTFDPIogxschiCXy3/+yLGt5zK9ztd92ArRhL36q
        t19njDN1ywaaqm2MXOrbyen02+1/EQ5l9HppDGZr4KNJ5bb1ED10Z2tYlwzIylk2JSM1AkAPcDRb
        /6YyIAor7MkFpF9cglPE8zo0SOLBXqXiBLJtCXIHmYPJKZPi3CruVwZYSqLkoGLYZIVxj1sRgGVp
        WfAdJWM9hFrwmLrKP3RBmEPK5qGEqB5azMrSwYwcVrPsoFfB8l+g/Tor/7aIx5IMpnYVWC+F83jD
        85VZQvmvpcfA37leXeXUftSNXaq4gBU01FluCWWHB7xlDT6mgpYcLW95rvbxrci64rnrsRUnfcLw
        W8moW9y3YrkeXtcw5CJsDwDC47CuqdR4EQl+RzXEzIOnWf+SCO2jADcSkdGIOhTggE1MG3acWEBC
        oh8lIIWUFPYt2pHRGE9ArI8VwgBogsAeRu9ppmwkIbXQBQBQgpU4nKARIe4QO7ca+IoRdqb90uBS
        mZm15zRsqWewMtP1t9i8A6pu9o0iYF3gzsHYDLJmBediq4YX5cfBMMSUbQUxU11I6IhJBDqW1TC0
        LQ+SVUUdgzkJrsC+HVo63Xdu+43zoXn0vhf4F5+r8eBDn3k3bq//ZdilZMCcyd/a/asb0ZPe5XDw
        6dPnD1JdHESTeo1d/94bv5BZRDW4q1WpzRK9WZtP9AZy2rgRXbcLLTtGAMvOapV4Q9klijhpfrsH
        bkoin4fkMORPHQY2eVsK/ADXTFYgIpj4Lu++QwRIEDfBdgDwT/SWRsSlePs8eEeYzu8kC9kktMZT
        KosLr6KfKqmyg+VAlAHvLGsuaqeBBjAbozvKGAy/RqVr8JcA9fk4lD6NSugTFoKESwGwhD6CdxEX
        XYOnEmmhvk8A2qI4OV4CYJOoVrIbbQTYpqCtZtds5JBQxnI9DudFwRUUzlF1iW+qd3ZGUis2BueN
        c/dEtq/D4l0mvQiV8+Vsdt3B1hlGLnT7DhZuMRyMwuyayyKTPpjwuJhouptktp8KNQUZEXAEYQ4Z
        BPVomJMaz1L26WDGEePYNQMaLA2oGd4KhJeAh7JiYlYFV7CdTtgg9dWBjxkbjAQPBtgRkAJAeCOD
        PnfdAczfrfV75FWqNduO7ss7M2b1B4KAlB19kqhN+Ilg4oxWwH9qZWcWt3T/eduE9Ph8nOSqj9yH
        WHYJxZAtmWed0BxOiCyhAMiCOEipbKvWhDp8v1DXXI1fq3uYAgTPmj0PyQft1hNFxueISOfoEkfo
        BTqhItFF6nNCHH0wh79PFJ8yBzRJlziIXm/qNhux9L0JQII5mTZJVyxNGE83emXul2stwMP9dr26
        NnZlhRTFLlDJQk8Yx7pSH1skqG1PUbtkKqaSM1BfLdVa+6XiDcbGCUns+C+Nf986ZjtsUL7Nr4rC
        Y57EJcNXT4XyTpCWKdbo8Yfuca5uTg/eiujXbnDz4aBLqifOfpU1To6PxpOT9tmnRvXsyy9Hlyft
        +i+O1++f/Eqa7cs3rNst2OG099dvcKDtiSJ1XhxOTQ0+O25oDJ5wj5bhoQLQTEJ6X6GODsQRp2WA
        FIf4nLlEmF1ERmXT3DGXIOCWHX3USVXsmu7KrYZVbdTaByuBYdjBUTSgBslrLbu+32g2WvuNWr21
        MiYLsdP0tWPkzATO0nI4XDnQy5oDX1Nr6m2r3tyvr+xKc+PnarzJYYufYHXOpblEOoJG00D7hijk
        znrXeUAEn/rcQwmsz1YQoASaK2yhY584t2jEtA+iSCQHMUDvcwjaCN/BAsNDyqiaGNaJPs6+o5DN
        WM+1xX2Mn36n3OJPcN1j/CbvQB/+iQgDEqqKw4i4HfDRAEiEkhWqLx6tyI+K04dtr4bOQaoJX72I
        iGTpgGuFLtbXOWeC6kKrA1ENW4EFVQ1djqAMXse4hCgIIS00jJCoTxC4LfdC+oVo72OaHQLkW+Jh
        VpwhfD89do26W84PCMybm00heNdLme17/h+4tMnugf5/i7MtqqFTiOYhIQKWir6VeSTCrRe3emSX
        EG5/zbKOIxeumjY6xVKhcwh1kH/D1gf+31BGsGtid6Ner7fK1UbrwEIGUjroAOFgBhgBuiyfWei9
        3sd2UKPaLrcbB+VGs25b6AzfF2NUYefFG8pH6rUDZm0xAcWnZnP2rS8z/moxWQcXAenKUwdjfZB6
        lcp+KVFPJ3tEb+tDsDK5ejPvJwDZNJ9THMl4qPPHod4ajwQh8IFjFwFgCjW9mEOAnwxi4XvBIb4C
        n0kZS8i8+IR8wqLpvaU+8UHYwzQETzeSYgY2F6+MRcXTFypS5YtvFP94u544GyjyjGdMBYq6/X8e
        8BfOA9ID4SOOhauz61OW3dQ+DbyuXvAVdZnF3CEn+StrLayu48iFVd0Iu2PsoW4IGum3EzBLTu/M
        jkM3zxcTSg/6LQSogBZePtPwtN3gTt9r6RgR+u2Kt+m5hIXe9a4uu29R7+zs4vgUnfc+Xl1vd2y6
        igIFNm2anS3NfU53WB2kJRnTEcsAX/H4rYPuLRysCJ01+67o/OQAvNEWgzGVG4h0+sa1odHmZ3VY
        PbAbBw27Xa3VqisnYE/4Et1Rr3t1AtOCTt+eHvcveu+uc6gzJ105PM90HvWoQfvOW7fLOITVHMFy
        PtZHPo/duq0VtynzDTSjMje9W6e3c561CW6hsTrZTd/L19c7S7s7PWWo7wOFOQpDPg5dRuBJUP3j
        EVaano+WkEPvKEvOTGUAGSJyGKYBkGJJCt6/6O8AeSuaZzLdqRkZroxRG2Dzqe3dNrXNnfpvzl+X
        bcqV/QiMLMawLAjpH8GRcsBhmwEUZFiGirKDI30VryVMiHz+9a797NgXVKoAS3SFQ9ir/HPhRH/N
        ks9ne+xldzEgQBbgTLsUukeT8BbiQS7Lpt8lqBzb9FqZjcmP6EbfWJhX8dOUxVxmKOrcQqJtfB+c
        bunV1K1+U7Cm58cO6yP1LVqpm+Zk00LdxP+HXtf2+S9HuNUrv/8Yv728aOEv5yfO53Lv5sP7QZt3
        j96zi9pV94rUP4py7aQWTwaDd83g3Zczp+iN1Eaz4I1Uu7k569jN8soYMEX/3Aq25uZtJFlxfCwY
        JWXHp8zdclP4qBvjnXVYeYtqbvGjhS1cBWMBk89WLoPT6k4UDxmVPnEHKv3hWM2utsp2q1xt9u1q
        x6517Por2+6svqulxhQcXnTSF/D2ZBwEWEzWke2OxnNj9GoehDhYz59l8gi3BPHSxPfjdXlVbiDv
        sL6pgr2YXTXnzd3m0UFj/7Tbre03j9qtamu/fXxa3d9vHux3Txorb20tpuO7GpX8dlpzhlxbp2OB
        TOLYkN/nWRNputSe15tz/e+H9akK1BkGuuPSOlcLuEtHdMnTarVytQbO1q/Wwc069YN8T3vk8dUK
        GE1d8o8eMpg1nbUmfkDCwce8PVzOuw8bAsqi0+i7/unCSbR/ri3fesW2BDOJQ4XLEaah/lVgzYJh
        jbbKDX/QNV9/+A+gPEyQq0EAAA==
    headers:
      Alt-Svc:
      - h3=":443"; ma=2592000,h3-29=":443"; ma=2592000
      Cache-Control:
      - private
      Content-Encoding:
      - gzip
      Content-Type:
      - application/json; charset=UTF-8
      Date:
      - Thu, 06 Jun 2024 18:01:22 GMT
      Server:
      - ESF
      Transfer-Encoding:
      - chunked
      Vary:
      - Origin
      - X-Origin
      - Referer
      X-Content-Type-Options:
      - nosniff
      X-Frame-Options:
      - SAMEORIGIN
      X-XSS-Protection:
      - '0'
    status:
      code: 200
      message: OK
- request:
    body: !!python/object/new:_io.BytesIO
      state: !!python/tuple
      - !!binary |
        eyJtZXNzYWdlcyI6IFt7InJvbGUiOiAic3lzdGVtIiwgImNvbnRlbnQiOiAiWW91IGhhdmUgbWFu
        eSB0b29scyBhdmFpbGFibGUgdG8geW91IHRvIGhlbHAgeW91IGZpbmQgdGhlIGluZm9ybWF0aW9u
        IHlvdSBuZWVkLiBPbmx5IHVzZSB0aGUgcmVsZXZhbnQgdG9vbHMgZm9yIHRoZSB0YXNrIGF0IGhh
        bmQuXG4gICAgICAgIEZvciBleGFtcGxlLCBpZiB5b3UgYXJlIHNlYXJjaGluZyBmb3IgYXJ0aWNs
        ZXMgb25seSB1c2UgYWdlbnRzIHRoYXQgc2VhcmNoIGZvciBhcnRpY2xlcy5cblxuICAgICAgICBX
        aGVuIHNlYXJjaGluZywgaW5jbHVkZSBhcyBtYW55IHNlYXJjaCB0ZXJtcyBhcyBuZWVkZWQgdG8g
        ZmluZCB0aGUgcmVzdWx0cyB5b3UgYXJlIGxvb2tpbmcgZm9yLiBCZSB2ZXJ5IHRlcnNlIGluIHRo
        ZSBxdWVyeSBwYXJhbWV0ZXJzIHRvIGdldCB0aGUgYmVzdCByZXN1bHRzLlxuICAgICAgICBUaGUg
        c2VhcmNoIGVuZ2luZSBpcyBnb29nbGUgc28geW91IGNhbiB1c2UgdGhlIHNhbWUgc2VhcmNoIG9w
        ZXJhdG9ycyB5b3Ugd291bGQgdXNlIG9uIGdvb2dsZS5cbiAgICAgICAgRG9uJ3QgbGltaXQgdGhl
        IHJlc3VsdHMgZnJvbSB0aGUgc2VhcmNoIGFzIHRoZSBmaXJzdCBhbnN3ZXIgbWlnaHQgbm90IGJl
        IHRoZSBiZXN0IGFuc3dlci5cblxuICAgICAgICBMZXQncyBzdGFydCBieSB0aGlua2luZyB0aHJv
        dWdoIHRoZSBwcm9ibGVtLiBGb3IgZXhhbXBsZTpcbiAgICAgICAgICBVU0VSOiBcIldoYXQgaXMg
        dGhlIGNhcGl0YWwgb2YgRnJhbmNlP1wiXG4gICAgICAgICAgUExBTjpcbiAgICAgICAgICAgIC0g
        RGV0ZXJtaW5lIHdoYXQgdGhlIHVzZXIgaXMgYXNraW5nIGZvci4gSW4gdGhpcyBjYXNlLCB0aGUg
        Y2FwaXRhbCBvZiBGcmFuY2UuXG4gICAgICAgICAgICAtIEFERCBpbmZvcm1hdGlvbiB0byB0aGUg
        dXNlciBxdWVyeSBpZiBuZWVkZWQuXG4gICAgICAgICAgICAtIFNFQVJDSDogVXNlIHRoZSBzZWFy
        Y2ggdG9vbCB0byBmaW5kIHRoZSBhbnN3ZXIuIEluY2x1ZGUgRVZFUllUSElORyBmcm9tIHRoZSB1
        c2VyIHF1ZXJ5IHBsdXMgYW55IGFkZGl0aW9uYWwgaW5mb3JtYXRpb24uXG4gICAgICAgICAgICAt
        IFNDUkFQRTogVXNlIHRoZSBzY3JhcGluZyB0b29sIHRvIGdldCB0aGUgZnVsbCBjb250ZW50IG9m
        IHRoZSBwYWdlLiBNYWtlIHN1cmUgeW91IGdldCB0aGUgZnVsbCBjb250ZW50cy5cbiAgICAgICAg
        ICAgIC0gRk9MTE9XOiBGb2xsb3cgbGlua3MgaWYgbmVlZGVkLlxuICAgICAgICAgICAgLSBSRVRV
        Uk46IFJldHVybiB0aGUgYW5zd2VyIGFuZCB0aGUgc291cmNlIG9mIHRoZSBpbmZvcm1hdGlvbi5c
        blxuICAgICAgICBMZXQncyB0aGluayB0aHJvdWdoIHN0ZXAgYnkgc3RlcC4gRXhwbGFpbiB3aGF0
        IHlvdSBhcmUgZ29pbmcgdG8gZG8gdGhlbiBjYWxsIHRoZSB0b29scyB0byBnZXQgaXQgZG9uZSBh
        bGwgaW4gdGhlIHNhbWUgY3ljbGUuXG4ifSwgeyJyb2xlIjogInVzZXIiLCAiY29udGVudCI6IFt7
        InR5cGUiOiAidGV4dCIsICJ0ZXh0IjogIkluIHdoYXQgY291bnR5IGlzIHRoZSBjaXR5IG9mIE1v
        cnJvdyBPaGlvIGxvY2F0ZWQ/In1dfSwgeyJyb2xlIjogImFzc2lzdGFudCIsICJjb250ZW50Ijog
        IiIsICJ0b29sX2NhbGxzIjogW3siaWQiOiAiY2FsbF96NWJhZ2R4VFpyOWlyb01CSDJla1RIY20i
        LCAidHlwZSI6ICJmdW5jdGlvbiIsICJmdW5jdGlvbiI6IHsibmFtZSI6ICJBZ2VudHNMb2dpY1Vu
        aXRfY29udm9fV2ViU2VhcmNoQWdlbnRfc2VhcmNoIiwgImFyZ3VtZW50cyI6ICJ7J2JvZHknOiB7
        J3Rlcm0nOiAnTW9ycm93IE9oaW8gbG9jYXRlZCBpbiB3aGljaCBjb3VudHknfX0ifX1dfSwgeyJy
        b2xlIjogInRvb2wiLCAidG9vbF9jYWxsX2lkIjogImNhbGxfejViYWdkeFRacjlpcm9NQkgyZWtU
        SGNtIiwgImNvbnRlbnQiOiAiW3tcImFjdGlvblwiOiBcImNyZWF0ZWQgbmV3IGNvbnZlcnNhdGlv
        blwiLCBcImNvbnZlcnNhdGlvbl9pZFwiOiBcInRlc3RfcmVzZWFyY2hfZm9sbG93dXBfMVwifSwg
        XCJ7XFxcInVybFxcXCI6XFxcImh0dHBzOi8vbW9ycm93Y291bnR5b2hpby5nb3YvXFxcIixcXFwi
        dGl0bGVcXFwiOlxcXCJNb3Jyb3cgQ291bnR5LCBPSFxcXCIsXFxcImRlc2NyaXB0aW9uXFxcIjpc
        XFwiV2VsY29tZSB0byBNb3Jyb3cgQ291bnR5ISBXZSdyZSBzbyBoYXBweSB5b3UndmUgbWFkZSBp
        dCEgSXQncyBhbiBleGNpdGluZyB0aW1lIHRvIGJlbG9uZyB0byBvdXIgY291bnR5IC0gd2UgaGF2
        ZSBhIGxvdCBvZiBuZXcgZ3Jvd3RoIGFuZCBwb3RlbnRpYWwgb3Bwb3J0dW5pdGllc1xcdTAwYTAu
        Li5cXFwifVxcbntcXFwidXJsXFxcIjpcXFwiaHR0cHM6Ly9hdWRpdG9yLmNvLm1vcnJvdy5vaC51
        cy9cXFwiLFxcXCJ0aXRsZVxcXCI6XFxcIkhvbWUgLSBDb3VudHkgQXVkaXRvciBXZWJzaXRlLCBN
        b3Jyb3cgQ291bnR5LCBPaGlvXFxcIixcXFwiZGVzY3JpcHRpb25cXFwiOlxcXCJPdXIgZ29hbCBp
        cyB0byBwcm92aWRlIGluZm9ybWF0aW9uIGFuZCBzZXJ2aWNlcyBhcyBlZmZpY2llbnRseSBhbmQg
        YWNjdXJhdGVseSBhcyBwb3NzaWJsZSwgaW4gd2F5cyB0aGF0IGFyZSByZWxhdGFibGUgYW5kIGFj
        Y2Vzc2libGUuIEkgd2VsY29tZSBhbnkgZmVlZGJhY2sgeW91XFx1MDBhMC4uLlxcXCJ9XFxue1xc
        XCJ1cmxcXFwiOlxcXCJodHRwczovL2VuLndpa2lwZWRpYS5vcmcvd2lraS9Nb3Jyb3csX09oaW9c
        XFwiLFxcXCJ0aXRsZVxcXCI6XFxcIk1vcnJvdywgT2hpbyAtIFdpa2lwZWRpYVxcXCIsXFxcImRl
        c2NyaXB0aW9uXFxcIjpcXFwiTW9ycm93IGlzIGEgdmlsbGFnZSBpbiBTYWxlbSBUb3duc2hpcCwg
        V2FycmVuIENvdW50eSwgT2hpbywgVW5pdGVkIFN0YXRlcy4gVGhlIHBvcHVsYXRpb24gd2FzIDIs
        MDQ5IGF0IHRoZSAyMDIwIGNlbnN1cy5cXFwifVxcbntcXFwidXJsXFxcIjpcXFwiaHR0cHM6Ly93
        d3cubWFwcXVlc3QuY29tL3VzL29oaW8vbW9ycm93LW9oLTI4MjAyNjkzMVxcXCIsXFxcInRpdGxl
        XFxcIjpcXFwiTW9ycm93LCBPSCBNYXAgJiBEaXJlY3Rpb25zIC0gTWFwUXVlc3RcXFwiLFxcXCJk
        ZXNjcmlwdGlvblxcXCI6XFxcIk1vcnJvdyBNYXAuIE1vcnJvdyBpcyBhIHZpbGxhZ2UgaW4gU2Fs
        ZW0gVG93bnNoaXAsIFdhcnJlbiBDb3VudHksIE9oaW8sIFVuaXRlZCBTdGF0ZXMuIEFzIG9mIHRo
        ZSAyMDAwIGNlbnN1cywgdGhlIHZpbGxhZ2UgcG9wdWxhdGlvbiB3YXMgMSwyODYsXFx1MDBhMC4u
        LlxcXCJ9XFxue1xcXCJ1cmxcXFwiOlxcXCJodHRwczovL3d3dy5tb3Jyb3djb3VudHlvaGlvLmdv
        di9nb3Zlcm5tZW50L2NsZXJrX29mX2NvdXJ0cy9pbmRleC5waHBcXFwiLFxcXCJ0aXRsZVxcXCI6
        XFxcIk1vcnJvdyBDb3VudHksIE9IXFxcIixcXFwiZGVzY3JpcHRpb25cXFwiOlxcXCJIb3VycyBv
        ZiBPcGVyYXRpb246IE1vbmRheSAtIEZyaWRheSA4OjAwIGEubS4gLSA0OjAwIHAubS4uIENsb3Nl
        ZCBvbiBuYXRpb25hbGx5IHJlY29nbml6ZWQgaG9saWRheXMuIExlZ2FsXFx1MDBhMC4uLlxcXCJ9
        XFxue1xcXCJ1cmxcXFwiOlxcXCJodHRwczovL2VuZ2luZWVyLmNvLm1vcnJvdy5vaC51cy9cXFwi
        LFxcXCJ0aXRsZVxcXCI6XFxcIk1vcnJvdyBDb3VudHkgRW5naW5lZXIgLSBIb21lXFxcIixcXFwi
        ZGVzY3JpcHRpb25cXFwiOlxcXCI1MCBFYXN0IEhpZ2ggU3QuIE10LiBHaWxlYWQsIE9IIDQzMzM4
        LTE0ODcuIEhvdXJzOiA3IGFtIC0gNDowMCBwbSBNLUYuIFBob25lOiA0MTktOTQ3LTQ1MzAuIEZh
        eFxcdTAwYTAuLi5cXFwifVxcbntcXFwidXJsXFxcIjpcXFwiaHR0cHM6Ly93d3cubW9ycm93Y291
        bnR5b2hpby5nb3YvZ292ZXJubWVudC9yZWNvcmRlci9pbmRleC5waHBcXFwiLFxcXCJ0aXRsZVxc
        XCI6XFxcIk1vcnJvdyBDb3VudHksIE9IXFxcIixcXFwiZGVzY3JpcHRpb25cXFwiOlxcXCJUaGUg
        UmVjb3JkZXIncyBPZmZpY2UgaXMgbm93IHByb3ZpZGluZyB0aGUgYWJpbGl0eSB0byBzdWJzY3Jp
        YmUgYSBmcmVlIGZyYXVkIGFsZXJ0IHNlcnZpY2UgY2FsbGVkIFByb3BlcnR5IENoZWNrLCB3aGlj
        aCBoZWxwcyB0byBwcm90ZWN0IGFnYWluc3QgZnJhdWR1bGVudFxcdTAwYTAuLi5cXFwifVxcbntc
        XFwidXJsXFxcIjpcXFwiaHR0cHM6Ly9ib2UubW9ycm93Y291bnR5b2hpby5nb3YvXFxcIixcXFwi
        dGl0bGVcXFwiOlxcXCJNb3Jyb3cgQ291bnR5LCBPaGlvIEJvYXJkIG9mIEVsZWN0aW9uc1xcXCIs
        XFxcImRlc2NyaXB0aW9uXFxcIjpcXFwib2hpbyBmbGFnIEFuIG9mZmljaWFsIFN0YXRlIG9mIE9o
        aW8gZ292ZXJubWVudCB3ZWJzaXRlLiAuLi4gV2VsY29tZSB0byB0aGUgTW9ycm93IENvdW50eSwg
        T2hpbyBCb2FyZCBvZiBFbGVjdGlvbnMgV2Vic2l0ZTogLi4uIE91ciBMb2NhdGlvbi4gTk9STUFM
        IE9GRklDRSBIT1VSU1xcXCJ9XFxue1xcXCJ1cmxcXFwiOlxcXCJodHRwczovL3d3dy5tb3Jyb3dj
        b3VudHltdW5pY3Qub3JnL1xcXCIsXFxcInRpdGxlXFxcIjpcXFwiTW9ycm93IENvdW50eSBNdW5p
        Y2lwYWwgQ291cnRcXFwiLFxcXCJkZXNjcmlwdGlvblxcXCI6XFxcIlRoZSBNb3Jyb3cgQ291bnR5
        IE11bmljaXBhbCBDb3VydCBpcyBsb2NhdGVkIGluIE10LiBHaWxlYWQsIE9oaW8uIFRoaXMgY291
        cnQgaGFuZGxlcyBjcmltaW5hbCwgdHJhZmZpYywgY2l2aWwsIGFuZCBzbWFsbCBjbGFpbXMgY2Fz
        ZXMuXFxcIn1cXG57XFxcInVybFxcXCI6XFxcImh0dHBzOi8vd3d3LnRoZWNocmlzdG1hc3JhbmNo
        LmNvbS9cXFwiLFxcXCJ0aXRsZVxcXCI6XFxcIlRoZSBDaHJpc3RtYXMgUmFuY2ggfCBNb3Jyb3cs
        IE9IXFxcIixcXFwiZGVzY3JpcHRpb25cXFwiOlxcXCJXZWxjb21lIHRvIHRoZSBDaHJpc3RtYXMg
        UmFuY2ggaW4gTW9ycm93LCBPSCEgVmlzaXQgb3VyIHdlYnNpdGUgZm9yIHRpY2tldHMgYW5kIG1v
        cmUgaW5mb3JtYXRpb24uXFxcIn1cXG5cIl0ifV0sICJtb2RlbCI6ICJncHQtNC10dXJibyIsICJz
        dHJlYW0iOiB0cnVlLCAidGVtcGVyYXR1cmUiOiAwLjMsICJ0b29scyI6IFt7InR5cGUiOiAiZnVu
        Y3Rpb24iLCAiZnVuY3Rpb24iOiB7Im5hbWUiOiAiQWdlbnRzTG9naWNVbml0X2NvbnZvX1dlYlNl
        YXJjaEFnZW50X3NlYXJjaCIsICJkZXNjcmlwdGlvbiI6ICJTZWFyY2ggZ29vZ2xlIG9uIHRoZSBn
        aXZlbiB0ZXJtIGFuZCBnZXQgdGhlIHJlc3VsdHMuXG4gICAgICAgIDpwYXJhbSBwcm9jZXNzX2lk
        OlxuICAgICAgICA6cGFyYW0gcGFyYW1zOiB0aGUgc2VhcmNoIHBhcmFtc1xuICAgICAgICA6cmV0
        dXJuOiIsICJwYXJhbWV0ZXJzIjogeyIkZGVmcyI6IHsiU2VhcmNoUGFyYW1zIjogeyJwcm9wZXJ0
        aWVzIjogeyJ0ZXJtIjogeyJkZXNjcmlwdGlvbiI6ICJUaGUgcXVlcnkuIEJlIHZlcnkgZXhwbGlj
        aXQgYW5kIHZlcmJvc2UgaW4geW91ciBxdWVzdGlvbi4gVGhpcyBpcyBnb2luZyB0byBhIEdPT0dM
        RSBzZWFyY2ggZW5naW5lLiIsICJ0aXRsZSI6ICJUZXJtIiwgInR5cGUiOiAic3RyaW5nIn0sICJu
        dW1fcmVzdWx0cyI6IHsiZGVmYXVsdCI6IDEwLCAiZGVzY3JpcHRpb24iOiAiVGhlIG51bWJlciBv
        ZiByZXN1bHRzIHRvIHJldHVybiIsICJ0aXRsZSI6ICJOdW0gUmVzdWx0cyIsICJ0eXBlIjogImlu
        dGVnZXIifSwgImxhbmciOiB7ImRlZmF1bHQiOiAiZW4iLCAiZGVzY3JpcHRpb24iOiAiVGhlIGxh
        bmd1YWdlIHRvIHNlYXJjaCBpbiIsICJ0aXRsZSI6ICJMYW5nIiwgInR5cGUiOiAic3RyaW5nIn0s
        ICJkYXRlUmVzdHJpY3QiOiB7ImFueU9mIjogW3sidHlwZSI6ICJzdHJpbmcifSwgeyJ0eXBlIjog
        Im51bGwifV0sICJkZWZhdWx0IjogbnVsbCwgImRlc2NyaXB0aW9uIjogIlJlc3RyaWN0IHRoZSBz
        ZWFyY2ggdG8gYSBzcGVjaWZpYyBkYXRlIHJhbmdlIiwgInRpdGxlIjogIkRhdGVyZXN0cmljdCJ9
        fSwgInJlcXVpcmVkIjogWyJ0ZXJtIl0sICJ0aXRsZSI6ICJTZWFyY2hQYXJhbXMiLCAidHlwZSI6
        ICJvYmplY3QifX0sICJwcm9wZXJ0aWVzIjogeyJib2R5IjogeyJhbGxPZiI6IFt7InByb3BlcnRp
        ZXMiOiB7InRlcm0iOiB7ImRlc2NyaXB0aW9uIjogIlRoZSBxdWVyeS4gQmUgdmVyeSBleHBsaWNp
        dCBhbmQgdmVyYm9zZSBpbiB5b3VyIHF1ZXN0aW9uLiBUaGlzIGlzIGdvaW5nIHRvIGEgR09PR0xF
        IHNlYXJjaCBlbmdpbmUuIiwgInRpdGxlIjogIlRlcm0iLCAidHlwZSI6ICJzdHJpbmcifSwgIm51
        bV9yZXN1bHRzIjogeyJkZWZhdWx0IjogMTAsICJkZXNjcmlwdGlvbiI6ICJUaGUgbnVtYmVyIG9m
        IHJlc3VsdHMgdG8gcmV0dXJuIiwgInRpdGxlIjogIk51bSBSZXN1bHRzIiwgInR5cGUiOiAiaW50
        ZWdlciJ9LCAibGFuZyI6IHsiZGVmYXVsdCI6ICJlbiIsICJkZXNjcmlwdGlvbiI6ICJUaGUgbGFu
        Z3VhZ2UgdG8gc2VhcmNoIGluIiwgInRpdGxlIjogIkxhbmciLCAidHlwZSI6ICJzdHJpbmcifSwg
        ImRhdGVSZXN0cmljdCI6IHsiYW55T2YiOiBbeyJ0eXBlIjogInN0cmluZyJ9LCB7InR5cGUiOiAi
        bnVsbCJ9XSwgImRlZmF1bHQiOiBudWxsLCAiZGVzY3JpcHRpb24iOiAiUmVzdHJpY3QgdGhlIHNl
        YXJjaCB0byBhIHNwZWNpZmljIGRhdGUgcmFuZ2UiLCAidGl0bGUiOiAiRGF0ZXJlc3RyaWN0In19
        LCAicmVxdWlyZWQiOiBbInRlcm0iXSwgInRpdGxlIjogIlNlYXJjaFBhcmFtcyIsICJ0eXBlIjog
        Im9iamVjdCJ9XSwgImRlZmF1bHQiOiBudWxsfX0sICJ0aXRsZSI6ICJJbnB1dE1vZGVsIiwgInR5
        cGUiOiAib2JqZWN0In19fSwgeyJ0eXBlIjogImZ1bmN0aW9uIiwgImZ1bmN0aW9uIjogeyJuYW1l
        IjogIkFnZW50c0xvZ2ljVW5pdF9jb252b19TY3JhcGluZ0FnZW50X2dldFBhZ2VDb250ZW50Iiwg
        ImRlc2NyaXB0aW9uIjogIkdldCB0aGUgY29udGVudCBvZiB0aGUgcGFnZSBhdCB0aGUgZ2l2ZW4g
        VVJMXG4gICAgICAgIDpwYXJhbSBwcm9jZXNzX2lkOlxuICAgICAgICA6cGFyYW0gdXJsOlxuICAg
        ICAgICA6cmV0dXJuOiIsICJwYXJhbWV0ZXJzIjogeyIkZGVmcyI6IHsiQm9keV9fcnVuX3Byb2dy
        YW1fcHJvY2Vzc2VzX19wcm9jZXNzX2lkX19hZ2VudF9TY3JhcGluZ0FnZW50X2FjdGlvbnNfZ2V0
        UGFnZUNvbnRlbnRfcG9zdCI6IHsicHJvcGVydGllcyI6IHsidXJsIjogeyJkZXNjcmlwdGlvbiI6
        ICJUaGUgVVJMIHRvIGdldCB0aGUgY29udGV4dCBvZiIsICJ0aXRsZSI6ICJVcmwiLCAidHlwZSI6
        ICJzdHJpbmcifX0sICJyZXF1aXJlZCI6IFsidXJsIl0sICJ0aXRsZSI6ICJCb2R5X19ydW5fcHJv
        Z3JhbV9wcm9jZXNzZXNfX3Byb2Nlc3NfaWRfX2FnZW50X1NjcmFwaW5nQWdlbnRfYWN0aW9uc19n
        ZXRQYWdlQ29udGVudF9wb3N0IiwgInR5cGUiOiAib2JqZWN0In19LCAicHJvcGVydGllcyI6IHsi
        Ym9keSI6IHsiYWxsT2YiOiBbeyJwcm9wZXJ0aWVzIjogeyJ1cmwiOiB7ImRlc2NyaXB0aW9uIjog
        IlRoZSBVUkwgdG8gZ2V0IHRoZSBjb250ZXh0IG9mIiwgInRpdGxlIjogIlVybCIsICJ0eXBlIjog
        InN0cmluZyJ9fSwgInJlcXVpcmVkIjogWyJ1cmwiXSwgInRpdGxlIjogIkJvZHlfX3J1bl9wcm9n
        cmFtX3Byb2Nlc3Nlc19fcHJvY2Vzc19pZF9fYWdlbnRfU2NyYXBpbmdBZ2VudF9hY3Rpb25zX2dl
        dFBhZ2VDb250ZW50X3Bvc3QiLCAidHlwZSI6ICJvYmplY3QifV0sICJkZWZhdWx0IjogbnVsbH19
        LCAidGl0bGUiOiAiSW5wdXRNb2RlbCIsICJ0eXBlIjogIm9iamVjdCJ9fX1dfQ==
=======
        IFNDUkFQRTogSWYgbmVlZGVkLCB1c2UgdGhlIHNjcmFwaW5nIHRvb2wgdG8gZ28gdG8gdGhlIHNp
        dGUgYW5kIGdldCB0aGUgaW5mb3JtYXRpb24uXG4gICAgICAgICAgICAtIEZPTExPVzogRm9sbG93
        IGxpbmtzIGlmIG5lZWRlZC5cbiAgICAgICAgICAgIC0gUkVUVVJOOiBSZXR1cm4gdGhlIGFuc3dl
        ciBhbmQgdGhlIHNvdXJjZSBvZiB0aGUgaW5mb3JtYXRpb24uXG5cbiAgICAgICAgTGV0J3MgdGhp
        bmsgdGhyb3VnaCBzdGVwIGJ5IHN0ZXAuIEV4cGxhaW4gd2hhdCB5b3UgYXJlIGdvaW5nIHRvIGRv
        IHRoZW4gZG8gaXRcbiJ9LCB7InJvbGUiOiAidXNlciIsICJjb250ZW50IjogW3sidHlwZSI6ICJ0
        ZXh0IiwgInRleHQiOiAiSW4gd2hhdCBjb3VudHkgaXMgTW9ycm93IE9oaW8gbG9jYXRlZD8ifV19
        XSwgIm1vZGVsIjogImdwdC00LXR1cmJvIiwgInN0cmVhbSI6IHRydWUsICJ0ZW1wZXJhdHVyZSI6
        IDAuMywgInRvb2xzIjogW3sidHlwZSI6ICJmdW5jdGlvbiIsICJmdW5jdGlvbiI6IHsibmFtZSI6
        ICJBZ2VudHNMb2dpY1VuaXRfY29udm9fV2ViU2VhcmNoQWdlbnRfc2VhcmNoIiwgImRlc2NyaXB0
        aW9uIjogIlNlYXJjaCBnb29nbGUgb24gdGhlIGdpdmVuIHRlcm0gYW5kIGdldCB0aGUgcmVzdWx0
        cy5cbiAgICAgICAgOnBhcmFtIHByb2Nlc3NfaWQ6XG4gICAgICAgIDpwYXJhbSBwYXJhbXM6IHRo
        ZSBzZWFyY2ggcGFyYW1zXG4gICAgICAgIDpyZXR1cm46IiwgInBhcmFtZXRlcnMiOiB7InByb3Bl
        cnRpZXMiOiB7InRlcm0iOiB7ImRlc2NyaXB0aW9uIjogIlRoZSBxdWVyeS4gQmUgdmVyeSBleHBs
        aWNpdCBhbmQgdmVyYm9zZSBpbiB5b3VyIHF1ZXN0aW9uLiBUaGlzIGlzIGdvaW5nIHRvIGEgR09P
        R0xFIHNlYXJjaCBlbmdpbmUuIiwgInRpdGxlIjogIlRlcm0iLCAidHlwZSI6ICJzdHJpbmcifSwg
        Im51bV9yZXN1bHRzIjogeyJkZWZhdWx0IjogMTAsICJkZXNjcmlwdGlvbiI6ICJUaGUgbnVtYmVy
        IG9mIHJlc3VsdHMgdG8gcmV0dXJuIiwgInRpdGxlIjogIk51bSBSZXN1bHRzIiwgInR5cGUiOiAi
        aW50ZWdlciJ9LCAibGFuZyI6IHsiZGVmYXVsdCI6ICJlbiIsICJkZXNjcmlwdGlvbiI6ICJUaGUg
        bGFuZ3VhZ2UgdG8gc2VhcmNoIGluIiwgInRpdGxlIjogIkxhbmciLCAidHlwZSI6ICJzdHJpbmci
        fSwgImRhdGVSZXN0cmljdCI6IHsiYW55T2YiOiBbeyJ0eXBlIjogInN0cmluZyJ9LCB7InR5cGUi
        OiAibnVsbCJ9XSwgImRlZmF1bHQiOiBudWxsLCAiZGVzY3JpcHRpb24iOiAiUmVzdHJpY3QgdGhl
        IHNlYXJjaCB0byBhIHNwZWNpZmljIGRhdGUgcmFuZ2UiLCAidGl0bGUiOiAiRGF0ZXJlc3RyaWN0
        In19LCAicmVxdWlyZWQiOiBbInRlcm0iXSwgInRpdGxlIjogIklucHV0TW9kZWwiLCAidHlwZSI6
        ICJvYmplY3QifX19LCB7InR5cGUiOiAiZnVuY3Rpb24iLCAiZnVuY3Rpb24iOiB7Im5hbWUiOiAi
        QWdlbnRzTG9naWNVbml0X2NvbnZvX1NjcmFwaW5nQWdlbnRfZ2V0UGFnZUNvbnRlbnQiLCAiZGVz
        Y3JpcHRpb24iOiAiR2V0IHRoZSBjb250ZW50IG9mIHRoZSBwYWdlIGF0IHRoZSBnaXZlbiBVUkxc
        biAgICAgICAgOnBhcmFtIHByb2Nlc3NfaWQ6XG4gICAgICAgIDpwYXJhbSB1cmw6XG4gICAgICAg
        IDpyZXR1cm46IiwgInBhcmFtZXRlcnMiOiB7InByb3BlcnRpZXMiOiB7InVybCI6IHsiZGVzY3Jp
        cHRpb24iOiAiVGhlIFVSTCB0byBnZXQgdGhlIGNvbnRleHQgb2YiLCAidGl0bGUiOiAiVXJsIiwg
        InR5cGUiOiAic3RyaW5nIn19LCAicmVxdWlyZWQiOiBbInVybCJdLCAidGl0bGUiOiAiSW5wdXRN
        b2RlbCIsICJ0eXBlIjogIm9iamVjdCJ9fX1dfQ==
>>>>>>> ea83812d
      - 0
      - null
    headers:
      accept:
      - application/json
      accept-encoding:
      - gzip, deflate
      authorization:
      - XXXXXX
      connection:
      - keep-alive
      content-length:
<<<<<<< HEAD
      - '7570'
=======
      - '2878'
>>>>>>> ea83812d
      content-type:
      - application/json
      host:
      - api.openai.com
      user-agent:
      - AsyncOpenAI/Python 1.33.0
      x-stainless-arch:
      - x64
      x-stainless-async:
      - async:asyncio
      x-stainless-lang:
      - python
      x-stainless-os:
      - MacOS
      x-stainless-package-version:
      - 1.33.0
      x-stainless-runtime:
      - CPython
      x-stainless-runtime-version:
      - 3.11.7
    method: POST
    uri: https://api.openai.com/v1/chat/completions
  response:
    body:
<<<<<<< HEAD
      string: 'data: {"id":"chatcmpl-9XBiMIzgkmRHLdlLKtQL2Bl2iy93b","object":"chat.completion.chunk","created":1717696882,"model":"gpt-4-turbo-2024-04-09","system_fingerprint":"fp_31a6c0accf","choices":[{"index":0,"delta":{"role":"assistant","content":""},"logprobs":null,"finish_reason":null}]}


        data: {"id":"chatcmpl-9XBiMIzgkmRHLdlLKtQL2Bl2iy93b","object":"chat.completion.chunk","created":1717696882,"model":"gpt-4-turbo-2024-04-09","system_fingerprint":"fp_31a6c0accf","choices":[{"index":0,"delta":{"content":"The"},"logprobs":null,"finish_reason":null}]}

=======
      string: 'data: {"id":"chatcmpl-9Yybj5Jc9zjyqbM6goJrIlOLqvDRg","object":"chat.completion.chunk","created":1718123155,"model":"gpt-4-turbo-2024-04-09","system_fingerprint":"fp_31a6c0accf","choices":[{"index":0,"delta":{"role":"assistant","content":""},"logprobs":null,"finish_reason":null}]}
>>>>>>> ea83812d

        data: {"id":"chatcmpl-9XBiMIzgkmRHLdlLKtQL2Bl2iy93b","object":"chat.completion.chunk","created":1717696882,"model":"gpt-4-turbo-2024-04-09","system_fingerprint":"fp_31a6c0accf","choices":[{"index":0,"delta":{"content":"
        city"},"logprobs":null,"finish_reason":null}]}

<<<<<<< HEAD
=======
        data: {"id":"chatcmpl-9Yybj5Jc9zjyqbM6goJrIlOLqvDRg","object":"chat.completion.chunk","created":1718123155,"model":"gpt-4-turbo-2024-04-09","system_fingerprint":"fp_31a6c0accf","choices":[{"index":0,"delta":{"content":"M"},"logprobs":null,"finish_reason":null}]}
>>>>>>> ea83812d

        data: {"id":"chatcmpl-9XBiMIzgkmRHLdlLKtQL2Bl2iy93b","object":"chat.completion.chunk","created":1717696882,"model":"gpt-4-turbo-2024-04-09","system_fingerprint":"fp_31a6c0accf","choices":[{"index":0,"delta":{"content":"
        of"},"logprobs":null,"finish_reason":null}]}

<<<<<<< HEAD
=======
        data: {"id":"chatcmpl-9Yybj5Jc9zjyqbM6goJrIlOLqvDRg","object":"chat.completion.chunk","created":1718123155,"model":"gpt-4-turbo-2024-04-09","system_fingerprint":"fp_31a6c0accf","choices":[{"index":0,"delta":{"content":"orrow"},"logprobs":null,"finish_reason":null}]}
>>>>>>> ea83812d

        data: {"id":"chatcmpl-9XBiMIzgkmRHLdlLKtQL2Bl2iy93b","object":"chat.completion.chunk","created":1717696882,"model":"gpt-4-turbo-2024-04-09","system_fingerprint":"fp_31a6c0accf","choices":[{"index":0,"delta":{"content":"
        Morrow"},"logprobs":null,"finish_reason":null}]}

<<<<<<< HEAD
=======
        data: {"id":"chatcmpl-9Yybj5Jc9zjyqbM6goJrIlOLqvDRg","object":"chat.completion.chunk","created":1718123155,"model":"gpt-4-turbo-2024-04-09","system_fingerprint":"fp_31a6c0accf","choices":[{"index":0,"delta":{"content":","},"logprobs":null,"finish_reason":null}]}
>>>>>>> ea83812d

        data: {"id":"chatcmpl-9XBiMIzgkmRHLdlLKtQL2Bl2iy93b","object":"chat.completion.chunk","created":1717696882,"model":"gpt-4-turbo-2024-04-09","system_fingerprint":"fp_31a6c0accf","choices":[{"index":0,"delta":{"content":","},"logprobs":null,"finish_reason":null}]}

<<<<<<< HEAD

        data: {"id":"chatcmpl-9XBiMIzgkmRHLdlLKtQL2Bl2iy93b","object":"chat.completion.chunk","created":1717696882,"model":"gpt-4-turbo-2024-04-09","system_fingerprint":"fp_31a6c0accf","choices":[{"index":0,"delta":{"content":"
        Ohio"},"logprobs":null,"finish_reason":null}]}


        data: {"id":"chatcmpl-9XBiMIzgkmRHLdlLKtQL2Bl2iy93b","object":"chat.completion.chunk","created":1717696882,"model":"gpt-4-turbo-2024-04-09","system_fingerprint":"fp_31a6c0accf","choices":[{"index":0,"delta":{"content":"
        is"},"logprobs":null,"finish_reason":null}]}


        data: {"id":"chatcmpl-9XBiMIzgkmRHLdlLKtQL2Bl2iy93b","object":"chat.completion.chunk","created":1717696882,"model":"gpt-4-turbo-2024-04-09","system_fingerprint":"fp_31a6c0accf","choices":[{"index":0,"delta":{"content":"
        located"},"logprobs":null,"finish_reason":null}]}


        data: {"id":"chatcmpl-9XBiMIzgkmRHLdlLKtQL2Bl2iy93b","object":"chat.completion.chunk","created":1717696882,"model":"gpt-4-turbo-2024-04-09","system_fingerprint":"fp_31a6c0accf","choices":[{"index":0,"delta":{"content":"
        in"},"logprobs":null,"finish_reason":null}]}


        data: {"id":"chatcmpl-9XBiMIzgkmRHLdlLKtQL2Bl2iy93b","object":"chat.completion.chunk","created":1717696882,"model":"gpt-4-turbo-2024-04-09","system_fingerprint":"fp_31a6c0accf","choices":[{"index":0,"delta":{"content":"
        Warren"},"logprobs":null,"finish_reason":null}]}


        data: {"id":"chatcmpl-9XBiMIzgkmRHLdlLKtQL2Bl2iy93b","object":"chat.completion.chunk","created":1717696882,"model":"gpt-4-turbo-2024-04-09","system_fingerprint":"fp_31a6c0accf","choices":[{"index":0,"delta":{"content":"
        County"},"logprobs":null,"finish_reason":null}]}


        data: {"id":"chatcmpl-9XBiMIzgkmRHLdlLKtQL2Bl2iy93b","object":"chat.completion.chunk","created":1717696882,"model":"gpt-4-turbo-2024-04-09","system_fingerprint":"fp_31a6c0accf","choices":[{"index":0,"delta":{"content":"."},"logprobs":null,"finish_reason":null}]}


        data: {"id":"chatcmpl-9XBiMIzgkmRHLdlLKtQL2Bl2iy93b","object":"chat.completion.chunk","created":1717696882,"model":"gpt-4-turbo-2024-04-09","system_fingerprint":"fp_31a6c0accf","choices":[{"index":0,"delta":{},"logprobs":null,"finish_reason":"stop"}]}


        data: [DONE]


        '
    headers:
      CF-Cache-Status:
      - DYNAMIC
      CF-RAY:
      - 88fa4eac2e5e291c-ORD
      Connection:
      - keep-alive
      Content-Type:
      - text/event-stream; charset=utf-8
      Date:
      - Thu, 06 Jun 2024 18:01:23 GMT
      Server:
      - cloudflare
      Set-Cookie:
      - __cf_bm=wHhRX.aWv1wJs2aL_0L5ncCpc0AC.t1DTmVYCRRG85g-1717696883-1.0.1.1-gcQkO28Me4ce7Hed5XF9txJZdsRZXMKRauBVTBId6KNAegKB_L9Jz.H7pZZvFkPPqPR0ubQtbb0CMiSdDbLpYg;
        path=/; expires=Thu, 06-Jun-24 18:31:23 GMT; domain=.api.openai.com; HttpOnly;
        Secure; SameSite=None
      - _cfuvid=htdCtcghrK1.cUPPP87hkrr8aqKNZplAEIVYA1K5vko-1717696883762-0.0.1.1-604800000;
        path=/; domain=.api.openai.com; HttpOnly; Secure; SameSite=None
      Transfer-Encoding:
      - chunked
      alt-svc:
      - h3=":443"; ma=86400
      openai-organization:
      - august-data
      openai-processing-ms:
      - '1046'
      openai-version:
      - '2020-10-01'
      strict-transport-security:
      - max-age=15724800; includeSubDomains
      x-ratelimit-limit-requests:
      - '10000'
      x-ratelimit-limit-tokens:
      - '800000'
      x-ratelimit-remaining-requests:
      - '9999'
      x-ratelimit-remaining-tokens:
      - '798945'
      x-ratelimit-reset-requests:
      - 6ms
      x-ratelimit-reset-tokens:
      - 79ms
      x-request-id:
      - req_b48f489a99a2aa933be39da5645a507c
    status:
      code: 200
      message: OK
- request:
    body: !!python/object/new:_io.BytesIO
      state: !!python/tuple
      - !!binary |
        eyJtZXNzYWdlcyI6IFt7InJvbGUiOiAic3lzdGVtIiwgImNvbnRlbnQiOiAiWW91IGhhdmUgbWFu
        eSB0b29scyBhdmFpbGFibGUgdG8geW91IHRvIGhlbHAgeW91IGZpbmQgdGhlIGluZm9ybWF0aW9u
        IHlvdSBuZWVkLiBPbmx5IHVzZSB0aGUgcmVsZXZhbnQgdG9vbHMgZm9yIHRoZSB0YXNrIGF0IGhh
        bmQuXG4gICAgICAgIEZvciBleGFtcGxlLCBpZiB5b3UgYXJlIHNlYXJjaGluZyBmb3IgYXJ0aWNs
        ZXMgb25seSB1c2UgYWdlbnRzIHRoYXQgc2VhcmNoIGZvciBhcnRpY2xlcy5cblxuICAgICAgICBX
        aGVuIHNlYXJjaGluZywgaW5jbHVkZSBhcyBtYW55IHNlYXJjaCB0ZXJtcyBhcyBuZWVkZWQgdG8g
        ZmluZCB0aGUgcmVzdWx0cyB5b3UgYXJlIGxvb2tpbmcgZm9yLiBCZSB2ZXJ5IHRlcnNlIGluIHRo
        ZSBxdWVyeSBwYXJhbWV0ZXJzIHRvIGdldCB0aGUgYmVzdCByZXN1bHRzLlxuICAgICAgICBUaGUg
        c2VhcmNoIGVuZ2luZSBpcyBnb29nbGUgc28geW91IGNhbiB1c2UgdGhlIHNhbWUgc2VhcmNoIG9w
        ZXJhdG9ycyB5b3Ugd291bGQgdXNlIG9uIGdvb2dsZS5cbiAgICAgICAgRG9uJ3QgbGltaXQgdGhl
        IHJlc3VsdHMgZnJvbSB0aGUgc2VhcmNoIGFzIHRoZSBmaXJzdCBhbnN3ZXIgbWlnaHQgbm90IGJl
        IHRoZSBiZXN0IGFuc3dlci5cblxuICAgICAgICBMZXQncyBzdGFydCBieSB0aGlua2luZyB0aHJv
        dWdoIHRoZSBwcm9ibGVtLiBGb3IgZXhhbXBsZTpcbiAgICAgICAgICBVU0VSOiBcIldoYXQgaXMg
        dGhlIGNhcGl0YWwgb2YgRnJhbmNlP1wiXG4gICAgICAgICAgUExBTjpcbiAgICAgICAgICAgIC0g
        RGV0ZXJtaW5lIHdoYXQgdGhlIHVzZXIgaXMgYXNraW5nIGZvci4gSW4gdGhpcyBjYXNlLCB0aGUg
        Y2FwaXRhbCBvZiBGcmFuY2UuXG4gICAgICAgICAgICAtIEFERCBpbmZvcm1hdGlvbiB0byB0aGUg
        dXNlciBxdWVyeSBpZiBuZWVkZWQuXG4gICAgICAgICAgICAtIFNFQVJDSDogVXNlIHRoZSBzZWFy
        Y2ggdG9vbCB0byBmaW5kIHRoZSBhbnN3ZXIuIEluY2x1ZGUgRVZFUllUSElORyBmcm9tIHRoZSB1
        c2VyIHF1ZXJ5IHBsdXMgYW55IGFkZGl0aW9uYWwgaW5mb3JtYXRpb24uXG4gICAgICAgICAgICAt
        IFNDUkFQRTogVXNlIHRoZSBzY3JhcGluZyB0b29sIHRvIGdldCB0aGUgZnVsbCBjb250ZW50IG9m
        IHRoZSBwYWdlLiBNYWtlIHN1cmUgeW91IGdldCB0aGUgZnVsbCBjb250ZW50cy5cbiAgICAgICAg
        ICAgIC0gRk9MTE9XOiBGb2xsb3cgbGlua3MgaWYgbmVlZGVkLlxuICAgICAgICAgICAgLSBSRVRV
        Uk46IFJldHVybiB0aGUgYW5zd2VyIGFuZCB0aGUgc291cmNlIG9mIHRoZSBpbmZvcm1hdGlvbi5c
        blxuICAgICAgICBMZXQncyB0aGluayB0aHJvdWdoIHN0ZXAgYnkgc3RlcC4gRXhwbGFpbiB3aGF0
        IHlvdSBhcmUgZ29pbmcgdG8gZG8gdGhlbiBjYWxsIHRoZSB0b29scyB0byBnZXQgaXQgZG9uZSBh
        bGwgaW4gdGhlIHNhbWUgY3ljbGUuXG4ifSwgeyJyb2xlIjogInVzZXIiLCAiY29udGVudCI6IFt7
        InR5cGUiOiAidGV4dCIsICJ0ZXh0IjogIkluIHdoYXQgY291bnR5IGlzIHRoZSBjaXR5IG9mIE1v
        cnJvdyBPaGlvIGxvY2F0ZWQ/In1dfSwgeyJyb2xlIjogImFzc2lzdGFudCIsICJjb250ZW50Ijog
        IiIsICJ0b29sX2NhbGxzIjogW3siaWQiOiAiY2FsbF96NWJhZ2R4VFpyOWlyb01CSDJla1RIY20i
        LCAidHlwZSI6ICJmdW5jdGlvbiIsICJmdW5jdGlvbiI6IHsibmFtZSI6ICJBZ2VudHNMb2dpY1Vu
        aXRfY29udm9fV2ViU2VhcmNoQWdlbnRfc2VhcmNoIiwgImFyZ3VtZW50cyI6ICJ7J2JvZHknOiB7
        J3Rlcm0nOiAnTW9ycm93IE9oaW8gbG9jYXRlZCBpbiB3aGljaCBjb3VudHknfX0ifX1dfSwgeyJy
        b2xlIjogInRvb2wiLCAidG9vbF9jYWxsX2lkIjogImNhbGxfejViYWdkeFRacjlpcm9NQkgyZWtU
        SGNtIiwgImNvbnRlbnQiOiAiW3tcImFjdGlvblwiOiBcImNyZWF0ZWQgbmV3IGNvbnZlcnNhdGlv
        blwiLCBcImNvbnZlcnNhdGlvbl9pZFwiOiBcInRlc3RfcmVzZWFyY2hfZm9sbG93dXBfMVwifSwg
        XCJ7XFxcInVybFxcXCI6XFxcImh0dHBzOi8vbW9ycm93Y291bnR5b2hpby5nb3YvXFxcIixcXFwi
        dGl0bGVcXFwiOlxcXCJNb3Jyb3cgQ291bnR5LCBPSFxcXCIsXFxcImRlc2NyaXB0aW9uXFxcIjpc
        XFwiV2VsY29tZSB0byBNb3Jyb3cgQ291bnR5ISBXZSdyZSBzbyBoYXBweSB5b3UndmUgbWFkZSBp
        dCEgSXQncyBhbiBleGNpdGluZyB0aW1lIHRvIGJlbG9uZyB0byBvdXIgY291bnR5IC0gd2UgaGF2
        ZSBhIGxvdCBvZiBuZXcgZ3Jvd3RoIGFuZCBwb3RlbnRpYWwgb3Bwb3J0dW5pdGllc1xcdTAwYTAu
        Li5cXFwifVxcbntcXFwidXJsXFxcIjpcXFwiaHR0cHM6Ly9hdWRpdG9yLmNvLm1vcnJvdy5vaC51
        cy9cXFwiLFxcXCJ0aXRsZVxcXCI6XFxcIkhvbWUgLSBDb3VudHkgQXVkaXRvciBXZWJzaXRlLCBN
        b3Jyb3cgQ291bnR5LCBPaGlvXFxcIixcXFwiZGVzY3JpcHRpb25cXFwiOlxcXCJPdXIgZ29hbCBp
        cyB0byBwcm92aWRlIGluZm9ybWF0aW9uIGFuZCBzZXJ2aWNlcyBhcyBlZmZpY2llbnRseSBhbmQg
        YWNjdXJhdGVseSBhcyBwb3NzaWJsZSwgaW4gd2F5cyB0aGF0IGFyZSByZWxhdGFibGUgYW5kIGFj
        Y2Vzc2libGUuIEkgd2VsY29tZSBhbnkgZmVlZGJhY2sgeW91XFx1MDBhMC4uLlxcXCJ9XFxue1xc
        XCJ1cmxcXFwiOlxcXCJodHRwczovL2VuLndpa2lwZWRpYS5vcmcvd2lraS9Nb3Jyb3csX09oaW9c
        XFwiLFxcXCJ0aXRsZVxcXCI6XFxcIk1vcnJvdywgT2hpbyAtIFdpa2lwZWRpYVxcXCIsXFxcImRl
        c2NyaXB0aW9uXFxcIjpcXFwiTW9ycm93IGlzIGEgdmlsbGFnZSBpbiBTYWxlbSBUb3duc2hpcCwg
        V2FycmVuIENvdW50eSwgT2hpbywgVW5pdGVkIFN0YXRlcy4gVGhlIHBvcHVsYXRpb24gd2FzIDIs
        MDQ5IGF0IHRoZSAyMDIwIGNlbnN1cy5cXFwifVxcbntcXFwidXJsXFxcIjpcXFwiaHR0cHM6Ly93
        d3cubWFwcXVlc3QuY29tL3VzL29oaW8vbW9ycm93LW9oLTI4MjAyNjkzMVxcXCIsXFxcInRpdGxl
        XFxcIjpcXFwiTW9ycm93LCBPSCBNYXAgJiBEaXJlY3Rpb25zIC0gTWFwUXVlc3RcXFwiLFxcXCJk
        ZXNjcmlwdGlvblxcXCI6XFxcIk1vcnJvdyBNYXAuIE1vcnJvdyBpcyBhIHZpbGxhZ2UgaW4gU2Fs
        ZW0gVG93bnNoaXAsIFdhcnJlbiBDb3VudHksIE9oaW8sIFVuaXRlZCBTdGF0ZXMuIEFzIG9mIHRo
        ZSAyMDAwIGNlbnN1cywgdGhlIHZpbGxhZ2UgcG9wdWxhdGlvbiB3YXMgMSwyODYsXFx1MDBhMC4u
        LlxcXCJ9XFxue1xcXCJ1cmxcXFwiOlxcXCJodHRwczovL3d3dy5tb3Jyb3djb3VudHlvaGlvLmdv
        di9nb3Zlcm5tZW50L2NsZXJrX29mX2NvdXJ0cy9pbmRleC5waHBcXFwiLFxcXCJ0aXRsZVxcXCI6
        XFxcIk1vcnJvdyBDb3VudHksIE9IXFxcIixcXFwiZGVzY3JpcHRpb25cXFwiOlxcXCJIb3VycyBv
        ZiBPcGVyYXRpb246IE1vbmRheSAtIEZyaWRheSA4OjAwIGEubS4gLSA0OjAwIHAubS4uIENsb3Nl
        ZCBvbiBuYXRpb25hbGx5IHJlY29nbml6ZWQgaG9saWRheXMuIExlZ2FsXFx1MDBhMC4uLlxcXCJ9
        XFxue1xcXCJ1cmxcXFwiOlxcXCJodHRwczovL2VuZ2luZWVyLmNvLm1vcnJvdy5vaC51cy9cXFwi
        LFxcXCJ0aXRsZVxcXCI6XFxcIk1vcnJvdyBDb3VudHkgRW5naW5lZXIgLSBIb21lXFxcIixcXFwi
        ZGVzY3JpcHRpb25cXFwiOlxcXCI1MCBFYXN0IEhpZ2ggU3QuIE10LiBHaWxlYWQsIE9IIDQzMzM4
        LTE0ODcuIEhvdXJzOiA3IGFtIC0gNDowMCBwbSBNLUYuIFBob25lOiA0MTktOTQ3LTQ1MzAuIEZh
        eFxcdTAwYTAuLi5cXFwifVxcbntcXFwidXJsXFxcIjpcXFwiaHR0cHM6Ly93d3cubW9ycm93Y291
        bnR5b2hpby5nb3YvZ292ZXJubWVudC9yZWNvcmRlci9pbmRleC5waHBcXFwiLFxcXCJ0aXRsZVxc
        XCI6XFxcIk1vcnJvdyBDb3VudHksIE9IXFxcIixcXFwiZGVzY3JpcHRpb25cXFwiOlxcXCJUaGUg
        UmVjb3JkZXIncyBPZmZpY2UgaXMgbm93IHByb3ZpZGluZyB0aGUgYWJpbGl0eSB0byBzdWJzY3Jp
        YmUgYSBmcmVlIGZyYXVkIGFsZXJ0IHNlcnZpY2UgY2FsbGVkIFByb3BlcnR5IENoZWNrLCB3aGlj
        aCBoZWxwcyB0byBwcm90ZWN0IGFnYWluc3QgZnJhdWR1bGVudFxcdTAwYTAuLi5cXFwifVxcbntc
        XFwidXJsXFxcIjpcXFwiaHR0cHM6Ly9ib2UubW9ycm93Y291bnR5b2hpby5nb3YvXFxcIixcXFwi
        dGl0bGVcXFwiOlxcXCJNb3Jyb3cgQ291bnR5LCBPaGlvIEJvYXJkIG9mIEVsZWN0aW9uc1xcXCIs
        XFxcImRlc2NyaXB0aW9uXFxcIjpcXFwib2hpbyBmbGFnIEFuIG9mZmljaWFsIFN0YXRlIG9mIE9o
        aW8gZ292ZXJubWVudCB3ZWJzaXRlLiAuLi4gV2VsY29tZSB0byB0aGUgTW9ycm93IENvdW50eSwg
        T2hpbyBCb2FyZCBvZiBFbGVjdGlvbnMgV2Vic2l0ZTogLi4uIE91ciBMb2NhdGlvbi4gTk9STUFM
        IE9GRklDRSBIT1VSU1xcXCJ9XFxue1xcXCJ1cmxcXFwiOlxcXCJodHRwczovL3d3dy5tb3Jyb3dj
        b3VudHltdW5pY3Qub3JnL1xcXCIsXFxcInRpdGxlXFxcIjpcXFwiTW9ycm93IENvdW50eSBNdW5p
        Y2lwYWwgQ291cnRcXFwiLFxcXCJkZXNjcmlwdGlvblxcXCI6XFxcIlRoZSBNb3Jyb3cgQ291bnR5
        IE11bmljaXBhbCBDb3VydCBpcyBsb2NhdGVkIGluIE10LiBHaWxlYWQsIE9oaW8uIFRoaXMgY291
        cnQgaGFuZGxlcyBjcmltaW5hbCwgdHJhZmZpYywgY2l2aWwsIGFuZCBzbWFsbCBjbGFpbXMgY2Fz
        ZXMuXFxcIn1cXG57XFxcInVybFxcXCI6XFxcImh0dHBzOi8vd3d3LnRoZWNocmlzdG1hc3JhbmNo
        LmNvbS9cXFwiLFxcXCJ0aXRsZVxcXCI6XFxcIlRoZSBDaHJpc3RtYXMgUmFuY2ggfCBNb3Jyb3cs
        IE9IXFxcIixcXFwiZGVzY3JpcHRpb25cXFwiOlxcXCJXZWxjb21lIHRvIHRoZSBDaHJpc3RtYXMg
        UmFuY2ggaW4gTW9ycm93LCBPSCEgVmlzaXQgb3VyIHdlYnNpdGUgZm9yIHRpY2tldHMgYW5kIG1v
        cmUgaW5mb3JtYXRpb24uXFxcIn1cXG5cIl0ifSwgeyJyb2xlIjogImFzc2lzdGFudCIsICJjb250
        ZW50IjogIlRoZSBjaXR5IG9mIE1vcnJvdywgT2hpbyBpcyBsb2NhdGVkIGluIFdhcnJlbiBDb3Vu
        dHkuIn0sIHsicm9sZSI6ICJ1c2VyIiwgImNvbnRlbnQiOiBbeyJ0eXBlIjogInRleHQiLCAidGV4
        dCI6ICJXaGVuIHdhcyBpdCBmb3VuZGVkPyJ9XX1dLCAibW9kZWwiOiAiZ3B0LTQtdHVyYm8iLCAi
        c3RyZWFtIjogdHJ1ZSwgInRlbXBlcmF0dXJlIjogMC4zLCAidG9vbHMiOiBbeyJ0eXBlIjogImZ1
        bmN0aW9uIiwgImZ1bmN0aW9uIjogeyJuYW1lIjogIkFnZW50c0xvZ2ljVW5pdF9jb252b19XZWJT
        ZWFyY2hBZ2VudF9zZWFyY2giLCAiZGVzY3JpcHRpb24iOiAiU2VhcmNoIGdvb2dsZSBvbiB0aGUg
        Z2l2ZW4gdGVybSBhbmQgZ2V0IHRoZSByZXN1bHRzLlxuICAgICAgICA6cGFyYW0gcHJvY2Vzc19p
        ZDpcbiAgICAgICAgOnBhcmFtIHBhcmFtczogdGhlIHNlYXJjaCBwYXJhbXNcbiAgICAgICAgOnJl
        dHVybjoiLCAicGFyYW1ldGVycyI6IHsiJGRlZnMiOiB7IlNlYXJjaFBhcmFtcyI6IHsicHJvcGVy
        dGllcyI6IHsidGVybSI6IHsiZGVzY3JpcHRpb24iOiAiVGhlIHF1ZXJ5LiBCZSB2ZXJ5IGV4cGxp
        Y2l0IGFuZCB2ZXJib3NlIGluIHlvdXIgcXVlc3Rpb24uIFRoaXMgaXMgZ29pbmcgdG8gYSBHT09H
        TEUgc2VhcmNoIGVuZ2luZS4iLCAidGl0bGUiOiAiVGVybSIsICJ0eXBlIjogInN0cmluZyJ9LCAi
        bnVtX3Jlc3VsdHMiOiB7ImRlZmF1bHQiOiAxMCwgImRlc2NyaXB0aW9uIjogIlRoZSBudW1iZXIg
        b2YgcmVzdWx0cyB0byByZXR1cm4iLCAidGl0bGUiOiAiTnVtIFJlc3VsdHMiLCAidHlwZSI6ICJp
        bnRlZ2VyIn0sICJsYW5nIjogeyJkZWZhdWx0IjogImVuIiwgImRlc2NyaXB0aW9uIjogIlRoZSBs
        YW5ndWFnZSB0byBzZWFyY2ggaW4iLCAidGl0bGUiOiAiTGFuZyIsICJ0eXBlIjogInN0cmluZyJ9
        LCAiZGF0ZVJlc3RyaWN0IjogeyJhbnlPZiI6IFt7InR5cGUiOiAic3RyaW5nIn0sIHsidHlwZSI6
        ICJudWxsIn1dLCAiZGVmYXVsdCI6IG51bGwsICJkZXNjcmlwdGlvbiI6ICJSZXN0cmljdCB0aGUg
        c2VhcmNoIHRvIGEgc3BlY2lmaWMgZGF0ZSByYW5nZSIsICJ0aXRsZSI6ICJEYXRlcmVzdHJpY3Qi
        fX0sICJyZXF1aXJlZCI6IFsidGVybSJdLCAidGl0bGUiOiAiU2VhcmNoUGFyYW1zIiwgInR5cGUi
        OiAib2JqZWN0In19LCAicHJvcGVydGllcyI6IHsiYm9keSI6IHsiYWxsT2YiOiBbeyJwcm9wZXJ0
        aWVzIjogeyJ0ZXJtIjogeyJkZXNjcmlwdGlvbiI6ICJUaGUgcXVlcnkuIEJlIHZlcnkgZXhwbGlj
        aXQgYW5kIHZlcmJvc2UgaW4geW91ciBxdWVzdGlvbi4gVGhpcyBpcyBnb2luZyB0byBhIEdPT0dM
        RSBzZWFyY2ggZW5naW5lLiIsICJ0aXRsZSI6ICJUZXJtIiwgInR5cGUiOiAic3RyaW5nIn0sICJu
        dW1fcmVzdWx0cyI6IHsiZGVmYXVsdCI6IDEwLCAiZGVzY3JpcHRpb24iOiAiVGhlIG51bWJlciBv
        ZiByZXN1bHRzIHRvIHJldHVybiIsICJ0aXRsZSI6ICJOdW0gUmVzdWx0cyIsICJ0eXBlIjogImlu
        dGVnZXIifSwgImxhbmciOiB7ImRlZmF1bHQiOiAiZW4iLCAiZGVzY3JpcHRpb24iOiAiVGhlIGxh
        bmd1YWdlIHRvIHNlYXJjaCBpbiIsICJ0aXRsZSI6ICJMYW5nIiwgInR5cGUiOiAic3RyaW5nIn0s
        ICJkYXRlUmVzdHJpY3QiOiB7ImFueU9mIjogW3sidHlwZSI6ICJzdHJpbmcifSwgeyJ0eXBlIjog
        Im51bGwifV0sICJkZWZhdWx0IjogbnVsbCwgImRlc2NyaXB0aW9uIjogIlJlc3RyaWN0IHRoZSBz
        ZWFyY2ggdG8gYSBzcGVjaWZpYyBkYXRlIHJhbmdlIiwgInRpdGxlIjogIkRhdGVyZXN0cmljdCJ9
        fSwgInJlcXVpcmVkIjogWyJ0ZXJtIl0sICJ0aXRsZSI6ICJTZWFyY2hQYXJhbXMiLCAidHlwZSI6
        ICJvYmplY3QifV0sICJkZWZhdWx0IjogbnVsbH19LCAidGl0bGUiOiAiSW5wdXRNb2RlbCIsICJ0
        eXBlIjogIm9iamVjdCJ9fX0sIHsidHlwZSI6ICJmdW5jdGlvbiIsICJmdW5jdGlvbiI6IHsibmFt
        ZSI6ICJBZ2VudHNMb2dpY1VuaXRfY29udm9fU2NyYXBpbmdBZ2VudF9nZXRQYWdlQ29udGVudCIs
        ICJkZXNjcmlwdGlvbiI6ICJHZXQgdGhlIGNvbnRlbnQgb2YgdGhlIHBhZ2UgYXQgdGhlIGdpdmVu
        IFVSTFxuICAgICAgICA6cGFyYW0gcHJvY2Vzc19pZDpcbiAgICAgICAgOnBhcmFtIHVybDpcbiAg
        ICAgICAgOnJldHVybjoiLCAicGFyYW1ldGVycyI6IHsiJGRlZnMiOiB7IkJvZHlfX3J1bl9wcm9n
        cmFtX3Byb2Nlc3Nlc19fcHJvY2Vzc19pZF9fYWdlbnRfU2NyYXBpbmdBZ2VudF9hY3Rpb25zX2dl
        dFBhZ2VDb250ZW50X3Bvc3QiOiB7InByb3BlcnRpZXMiOiB7InVybCI6IHsiZGVzY3JpcHRpb24i
        OiAiVGhlIFVSTCB0byBnZXQgdGhlIGNvbnRleHQgb2YiLCAidGl0bGUiOiAiVXJsIiwgInR5cGUi
        OiAic3RyaW5nIn19LCAicmVxdWlyZWQiOiBbInVybCJdLCAidGl0bGUiOiAiQm9keV9fcnVuX3By
        b2dyYW1fcHJvY2Vzc2VzX19wcm9jZXNzX2lkX19hZ2VudF9TY3JhcGluZ0FnZW50X2FjdGlvbnNf
        Z2V0UGFnZUNvbnRlbnRfcG9zdCIsICJ0eXBlIjogIm9iamVjdCJ9fSwgInByb3BlcnRpZXMiOiB7
        ImJvZHkiOiB7ImFsbE9mIjogW3sicHJvcGVydGllcyI6IHsidXJsIjogeyJkZXNjcmlwdGlvbiI6
        ICJUaGUgVVJMIHRvIGdldCB0aGUgY29udGV4dCBvZiIsICJ0aXRsZSI6ICJVcmwiLCAidHlwZSI6
        ICJzdHJpbmcifX0sICJyZXF1aXJlZCI6IFsidXJsIl0sICJ0aXRsZSI6ICJCb2R5X19ydW5fcHJv
        Z3JhbV9wcm9jZXNzZXNfX3Byb2Nlc3NfaWRfX2FnZW50X1NjcmFwaW5nQWdlbnRfYWN0aW9uc19n
        ZXRQYWdlQ29udGVudF9wb3N0IiwgInR5cGUiOiAib2JqZWN0In1dLCAiZGVmYXVsdCI6IG51bGx9
        fSwgInRpdGxlIjogIklucHV0TW9kZWwiLCAidHlwZSI6ICJvYmplY3QifX19XX0=
      - 0
      - null
    headers:
      accept:
      - application/json
      accept-encoding:
      - gzip, deflate
      authorization:
      - XXXXXX
      connection:
      - keep-alive
      content-length:
      - '7742'
      content-type:
      - application/json
      host:
      - api.openai.com
      user-agent:
      - AsyncOpenAI/Python 1.30.1
      x-stainless-arch:
      - arm64
      x-stainless-async:
      - async:asyncio
      x-stainless-lang:
      - python
      x-stainless-os:
      - MacOS
      x-stainless-package-version:
      - 1.30.1
      x-stainless-runtime:
      - CPython
      x-stainless-runtime-version:
      - 3.11.8
    method: POST
    uri: https://api.openai.com/v1/chat/completions
  response:
    body:
      string: 'data: {"id":"chatcmpl-9XBiOyB9yZMzAgD1aV3QRbqA9j1BZ","object":"chat.completion.chunk","created":1717696884,"model":"gpt-4-turbo-2024-04-09","system_fingerprint":"fp_31a6c0accf","choices":[{"index":0,"delta":{"role":"assistant","content":null,"tool_calls":[{"index":0,"id":"call_PZ40KdVQzJNuRiUQw4GtBH8c","type":"function","function":{"name":"AgentsLogicUnit_convo_WebSearchAgent_search","arguments":""}}]},"logprobs":null,"finish_reason":null}]}


        data: {"id":"chatcmpl-9XBiOyB9yZMzAgD1aV3QRbqA9j1BZ","object":"chat.completion.chunk","created":1717696884,"model":"gpt-4-turbo-2024-04-09","system_fingerprint":"fp_31a6c0accf","choices":[{"index":0,"delta":{"tool_calls":[{"index":0,"function":{"arguments":"{\""}}]},"logprobs":null,"finish_reason":null}]}


        data: {"id":"chatcmpl-9XBiOyB9yZMzAgD1aV3QRbqA9j1BZ","object":"chat.completion.chunk","created":1717696884,"model":"gpt-4-turbo-2024-04-09","system_fingerprint":"fp_31a6c0accf","choices":[{"index":0,"delta":{"tool_calls":[{"index":0,"function":{"arguments":"body"}}]},"logprobs":null,"finish_reason":null}]}


        data: {"id":"chatcmpl-9XBiOyB9yZMzAgD1aV3QRbqA9j1BZ","object":"chat.completion.chunk","created":1717696884,"model":"gpt-4-turbo-2024-04-09","system_fingerprint":"fp_31a6c0accf","choices":[{"index":0,"delta":{"tool_calls":[{"index":0,"function":{"arguments":"\":{\""}}]},"logprobs":null,"finish_reason":null}]}


        data: {"id":"chatcmpl-9XBiOyB9yZMzAgD1aV3QRbqA9j1BZ","object":"chat.completion.chunk","created":1717696884,"model":"gpt-4-turbo-2024-04-09","system_fingerprint":"fp_31a6c0accf","choices":[{"index":0,"delta":{"tool_calls":[{"index":0,"function":{"arguments":"term"}}]},"logprobs":null,"finish_reason":null}]}


        data: {"id":"chatcmpl-9XBiOyB9yZMzAgD1aV3QRbqA9j1BZ","object":"chat.completion.chunk","created":1717696884,"model":"gpt-4-turbo-2024-04-09","system_fingerprint":"fp_31a6c0accf","choices":[{"index":0,"delta":{"tool_calls":[{"index":0,"function":{"arguments":"\":\""}}]},"logprobs":null,"finish_reason":null}]}


        data: {"id":"chatcmpl-9XBiOyB9yZMzAgD1aV3QRbqA9j1BZ","object":"chat.completion.chunk","created":1717696884,"model":"gpt-4-turbo-2024-04-09","system_fingerprint":"fp_31a6c0accf","choices":[{"index":0,"delta":{"tool_calls":[{"index":0,"function":{"arguments":"When"}}]},"logprobs":null,"finish_reason":null}]}

=======
        data: {"id":"chatcmpl-9Yybj5Jc9zjyqbM6goJrIlOLqvDRg","object":"chat.completion.chunk","created":1718123155,"model":"gpt-4-turbo-2024-04-09","system_fingerprint":"fp_31a6c0accf","choices":[{"index":0,"delta":{"content":"
        Ohio"},"logprobs":null,"finish_reason":null}]}


        data: {"id":"chatcmpl-9Yybj5Jc9zjyqbM6goJrIlOLqvDRg","object":"chat.completion.chunk","created":1718123155,"model":"gpt-4-turbo-2024-04-09","system_fingerprint":"fp_31a6c0accf","choices":[{"index":0,"delta":{"content":"
        is"},"logprobs":null,"finish_reason":null}]}


        data: {"id":"chatcmpl-9Yybj5Jc9zjyqbM6goJrIlOLqvDRg","object":"chat.completion.chunk","created":1718123155,"model":"gpt-4-turbo-2024-04-09","system_fingerprint":"fp_31a6c0accf","choices":[{"index":0,"delta":{"content":"
        located"},"logprobs":null,"finish_reason":null}]}


        data: {"id":"chatcmpl-9Yybj5Jc9zjyqbM6goJrIlOLqvDRg","object":"chat.completion.chunk","created":1718123155,"model":"gpt-4-turbo-2024-04-09","system_fingerprint":"fp_31a6c0accf","choices":[{"index":0,"delta":{"content":"
        in"},"logprobs":null,"finish_reason":null}]}


        data: {"id":"chatcmpl-9Yybj5Jc9zjyqbM6goJrIlOLqvDRg","object":"chat.completion.chunk","created":1718123155,"model":"gpt-4-turbo-2024-04-09","system_fingerprint":"fp_31a6c0accf","choices":[{"index":0,"delta":{"content":"
        Warren"},"logprobs":null,"finish_reason":null}]}


        data: {"id":"chatcmpl-9Yybj5Jc9zjyqbM6goJrIlOLqvDRg","object":"chat.completion.chunk","created":1718123155,"model":"gpt-4-turbo-2024-04-09","system_fingerprint":"fp_31a6c0accf","choices":[{"index":0,"delta":{"content":"
        County"},"logprobs":null,"finish_reason":null}]}


        data: {"id":"chatcmpl-9Yybj5Jc9zjyqbM6goJrIlOLqvDRg","object":"chat.completion.chunk","created":1718123155,"model":"gpt-4-turbo-2024-04-09","system_fingerprint":"fp_31a6c0accf","choices":[{"index":0,"delta":{"content":"."},"logprobs":null,"finish_reason":null}]}
>>>>>>> ea83812d

        data: {"id":"chatcmpl-9XBiOyB9yZMzAgD1aV3QRbqA9j1BZ","object":"chat.completion.chunk","created":1717696884,"model":"gpt-4-turbo-2024-04-09","system_fingerprint":"fp_31a6c0accf","choices":[{"index":0,"delta":{"tool_calls":[{"index":0,"function":{"arguments":"
        was"}}]},"logprobs":null,"finish_reason":null}]}

<<<<<<< HEAD

        data: {"id":"chatcmpl-9XBiOyB9yZMzAgD1aV3QRbqA9j1BZ","object":"chat.completion.chunk","created":1717696884,"model":"gpt-4-turbo-2024-04-09","system_fingerprint":"fp_31a6c0accf","choices":[{"index":0,"delta":{"tool_calls":[{"index":0,"function":{"arguments":"
        Morrow"}}]},"logprobs":null,"finish_reason":null}]}


        data: {"id":"chatcmpl-9XBiOyB9yZMzAgD1aV3QRbqA9j1BZ","object":"chat.completion.chunk","created":1717696884,"model":"gpt-4-turbo-2024-04-09","system_fingerprint":"fp_31a6c0accf","choices":[{"index":0,"delta":{"tool_calls":[{"index":0,"function":{"arguments":","}}]},"logprobs":null,"finish_reason":null}]}


        data: {"id":"chatcmpl-9XBiOyB9yZMzAgD1aV3QRbqA9j1BZ","object":"chat.completion.chunk","created":1717696884,"model":"gpt-4-turbo-2024-04-09","system_fingerprint":"fp_31a6c0accf","choices":[{"index":0,"delta":{"tool_calls":[{"index":0,"function":{"arguments":"
        Ohio"}}]},"logprobs":null,"finish_reason":null}]}


        data: {"id":"chatcmpl-9XBiOyB9yZMzAgD1aV3QRbqA9j1BZ","object":"chat.completion.chunk","created":1717696884,"model":"gpt-4-turbo-2024-04-09","system_fingerprint":"fp_31a6c0accf","choices":[{"index":0,"delta":{"tool_calls":[{"index":0,"function":{"arguments":"
        founded"}}]},"logprobs":null,"finish_reason":null}]}


        data: {"id":"chatcmpl-9XBiOyB9yZMzAgD1aV3QRbqA9j1BZ","object":"chat.completion.chunk","created":1717696884,"model":"gpt-4-turbo-2024-04-09","system_fingerprint":"fp_31a6c0accf","choices":[{"index":0,"delta":{"tool_calls":[{"index":0,"function":{"arguments":"?\""}}]},"logprobs":null,"finish_reason":null}]}


        data: {"id":"chatcmpl-9XBiOyB9yZMzAgD1aV3QRbqA9j1BZ","object":"chat.completion.chunk","created":1717696884,"model":"gpt-4-turbo-2024-04-09","system_fingerprint":"fp_31a6c0accf","choices":[{"index":0,"delta":{"tool_calls":[{"index":0,"function":{"arguments":"}}"}}]},"logprobs":null,"finish_reason":null}]}


        data: {"id":"chatcmpl-9XBiOyB9yZMzAgD1aV3QRbqA9j1BZ","object":"chat.completion.chunk","created":1717696884,"model":"gpt-4-turbo-2024-04-09","system_fingerprint":"fp_31a6c0accf","choices":[{"index":0,"delta":{},"logprobs":null,"finish_reason":"tool_calls"}]}
=======
        data: {"id":"chatcmpl-9Yybj5Jc9zjyqbM6goJrIlOLqvDRg","object":"chat.completion.chunk","created":1718123155,"model":"gpt-4-turbo-2024-04-09","system_fingerprint":"fp_31a6c0accf","choices":[{"index":0,"delta":{},"logprobs":null,"finish_reason":"stop"}]}
>>>>>>> ea83812d


        data: [DONE]


        '
    headers:
      CF-Cache-Status:
      - DYNAMIC
      CF-RAY:
<<<<<<< HEAD
      - 88fa4eb74a04297a-ORD
=======
      - 8922f5b82d9b76a8-SEA
>>>>>>> ea83812d
      Connection:
      - keep-alive
      Content-Type:
      - text/event-stream; charset=utf-8
      Date:
<<<<<<< HEAD
      - Thu, 06 Jun 2024 18:01:26 GMT
      Server:
      - cloudflare
      Set-Cookie:
      - __cf_bm=YKag_hGAfGISM_vB6_hehDHY5Pd4Buh1Xe6u2lCyZYs-1717696886-1.0.1.1-_Ez4AzRwEDPTtQWLVXRutkTvVXskpa20uYVNTKu28fBtNN3wIWUgEwH3rrhg7WctnJ7eAG8jmyG9unp9kpQOMQ;
        path=/; expires=Thu, 06-Jun-24 18:31:26 GMT; domain=.api.openai.com; HttpOnly;
        Secure; SameSite=None
      - _cfuvid=1fEOlwLoGMVS1AZSBBGvDhneufih6V_WPpM8twcp8gM-1717696886150-0.0.1.1-604800000;
=======
      - Tue, 11 Jun 2024 16:25:55 GMT
      Server:
      - cloudflare
      Set-Cookie:
      - __cf_bm=03jWgzeQa6HDKwfcjH5idsdjHuqS77eRCHocyPxxxEY-1718123155-1.0.1.1-Fr0FCdJLd3KnUJdjlBZmrqxInc68cQsvz1EZdf9CbdH0NdXInM0LVmYQXjrojtgmX36O8Ne4zKrPqO.NMnRUnA;
        path=/; expires=Tue, 11-Jun-24 16:55:55 GMT; domain=.api.openai.com; HttpOnly;
        Secure; SameSite=None
      - _cfuvid=HLE58arikH9bZSVDauJDgpKZUs6zzJl6iVfD2DRakf4-1718123155986-0.0.1.1-604800000;
>>>>>>> ea83812d
        path=/; domain=.api.openai.com; HttpOnly; Secure; SameSite=None
      Transfer-Encoding:
      - chunked
      alt-svc:
      - h3=":443"; ma=86400
      openai-organization:
      - august-data
      openai-processing-ms:
<<<<<<< HEAD
      - '1397'
=======
      - '485'
>>>>>>> ea83812d
      openai-version:
      - '2020-10-01'
      strict-transport-security:
      - max-age=15724800; includeSubDomains
      x-ratelimit-limit-requests:
      - '10000'
      x-ratelimit-limit-tokens:
      - '800000'
      x-ratelimit-remaining-requests:
      - '9999'
      x-ratelimit-remaining-tokens:
<<<<<<< HEAD
      - '798925'
=======
      - '799643'
>>>>>>> ea83812d
      x-ratelimit-reset-requests:
      - 6ms
      x-ratelimit-reset-tokens:
      - 80ms
      x-request-id:
<<<<<<< HEAD
      - req_ff2883524328aced5a73b23a1ef6f5aa
    status:
      code: 200
      message: OK
- request:
    body: !!python/object/new:_io.BytesIO
      state: !!python/tuple
      - !!binary ""
      - 0
      - null
    headers:
      accept:
      - '*/*'
      accept-encoding:
      - gzip, deflate
      connection:
      - keep-alive
      host:
      - customsearch.googleapis.com
      user-agent:
      - python-httpx/0.27.0
    method: GET
    uri: https://customsearch.googleapis.com/customsearch/v1?hl=en&num=10&q=When%2Bwas%2BMorrow%2C%2BOhio%2Bfounded%3F
  response:
    body:
      string: !!binary |
        H4sIAAAAAAAC/+1c63LbOpL+P0+B8symzqkjUiR115QrI9mxHTuOHV/i4+xMqSASImGRBMOLZDmT
        qnmHfYGpfYn9fx5ln2QbICVRIiXKthyfnd1UxSJBXBqNRvfXjcu3PyC0M6SusdNGO3oUhMwJCPZ1
        64/xz06JZ4h8G75/g0d4CSce4bmx59lUxyFlbvkuYK7Iyr8Tx7NxKPJYYegF7XJ5PB7LJmOmTbBH
        A1lnTjndWHmkvv26+y1+uSK+E3x/40bO7jedRW749vubIMR+CBn4z3vXIPeQZvu732zsmhE2Cc+C
        BwRywF940e+hLM8UMFEO/sLLgNohgVLxLySY9u430+b5IVUXKYJIiwVQKn4+gmeeQ9PZYLD7zaAB
        7ttkz70aX/nYDWzBAMhgQQesr/wBKrV4pQENyaXoElAwe174cJBQtJwCmcg91kPBi91v82fxQbcj
        g8w+zd84U6g7vITKgDXJEyQyP8mcPECSAQN0QYLQpzr0NP3GK2HjC2AsryR54t2ippWkzh55X+Ix
        A5mYjR88C16TOHX6BJl9KBgCHfEvJFDHvKQPkCl5iJPicslDnLTHbCB+mj57iz/uM4e62A1Fssiw
        kAKZsB3uChkFEf0uRPprRHxKgrlY+wSSghAS/l0koORDLNM0tIVAHwqZQHtCeFE8ZEhCNxZxfxnj
        4JdT5vtsXPrlzKLslwFIr0GMt8nMiGtiIbaB15Ed8sZ31GpVgX/pLKlpwHNsXreYLVBEVdK1zeYM
        /5L6QF0vCt+5OjOoa/KGonDQTFfHorAgB59tPB1mxgIdvKmdgTLQa5VqX9GqRq2qNUk6i8UVyg4R
        A8L/fRe/f0tUiEvuw3OY1v/ig/F7H43ZZNGZG8KQpGzAdAjeUQOmmBvzfj67Yq69dwfMd4SCnBdN
        GEodXl6RK2p1yoedOHdIjMt0nh2eaWZc1o7YvIar5XwlyFjiOWc0gm4UYxpL2FS+8o2hL2qasWze
        /1gM0E9nRz+D5B1RKONPEHXRLYt8dDZ2URfrwwn2jXlhK3Tsq2kFf40UpaL3xQ+Ja4uTykka+mkh
        y9nR4mfe7EKGhIalStZTxG1F2lxbcR3UnUAZNnb7SYnYcNNwUnYEpRKzyvNawDSC4Z98mFa2ppJ5
        ocClnkfCOS9LiE8pBHMM2ZgaCOSeU9+JTBgQpDarVYRdQ3x3sUMM/tFiLvMRG6DQIojLAPGRyUbE
        h+QSOiY+cSi2UNyAvDgSl3MCCseitMhqTugSn38I2TMpvxa47JnDxplw8OQaFxji5PBssTEPtLqD
        vZk6iDVUQHqhFTl9F1M7pfPT83IqLr6epo+4uj/xgG4p7LuKbIJ+DakuqKMONBUArIQv7c5Ho3Wo
        Xxin/fvDq/eVT97wUh1fDw8ebnvVWt246H0+1n7tjc8+fm0YFVOXrkfN+vHJrd/rfuk+dCLpTZBS
        l4KQMTVCi5NSUZXlbxbh+EaonXplJ/Xt++z5bynt6xCgGpvB+p4zsy26tPHwjD1J6G03LEeezbAR
        lBPd8N7lugBUwVQTfGAmk+88c7kj0OYM7fvAWJvk5BBUtWf8qCsZfoRjCrLlt3WudCBLEDkO9ic9
        G/sm6cW9ytbLMXGPzxVeZCPNmqL6Gfp5uWfz0ayotZW5pnwSb+U7j2SYmXCw7UV9mwYW8ZcdpAHW
        SZ+xoRi9hFSJuhInVQJSpSmpUqOqKqBSai2tWalVW+VVTTmAFQaUGL0wMaWaojYkpS5pjStVa9da
        bbXxi6K0s0M2omTsgdfEC4mh3TXIiOpEisc5ywWb6ThmOXF715fLOQb9NjYAkwtjvER+Tm3RMxRb
        4Xzj6mY6lTZXNVufa/l0LiCw76XnY5PEngIspkPqEYPipyKRYuuX28gyuCCuPJ7mkplvlvlbOSG2
        x2tdCSmWi66BEYgGCKMRtW0YaD7hL0E8HXQFIxdY1CuhG+z7xEV7HKZPYiaV0LULSsdAl6CQSSCj
        K7DLHvOi2MkXxlsrKdUWwqGw2ZqiKUgnbhAFz0AVm5K6UFFM9yMHaEsdXIU/HjOy61BHfj3F8tkr
        6H4BDLES+7RGJwzc5Ym1rLx0YKwJ857n+xwP6bYQgE8GBARB2A3mU5O6q6xRmpmxPhIMdRYYKthb
        Bu3lMDcoC/xVxmWsJAPWSwSyZ2Hb7g185vSw7rMgAKhGelfMMHowfkOuysqqpijevfToghmgYBGH
        gCa1mejkHwkm+iBjm7KYg7e/BruMSZ+DicfZuBLMRBpSbEsBt2y7qqyUUBQQX7zzGODuhAQlBEaN
        OpGT5FJkrQZp+D6VVpNzidtYTS93ew5IGq1mxtCKOSUZJCR64njvhMQmHjgbZNdlP8rsxN2ZAq7P
        1CAsQP3JWgiGZFne3DgttLCkUZ/S3rKd4pAs4JpYChNNLNu0LzNLjoLy1NrPcAdlUoIQpJFofPbK
        8YIENUj9jN+9ZN7WtZhr6rj6vtQtxuxg6kYuSBP2CQaRgo5fRX0itP3C965PxgSYs5jlyscA1HiF
        S6KZZFpt6nLo2QKqyOnFFmot6vtW4FCWY6ts51ppAzktlrTM5FllXgubKvbpF3KwTM83IPB1AwES
        Oe8cNf2D5vvPw7thn+1byuG+Xv94Wxue9y/P9rq3fbt5fv5x7zb8cHJ08vH+4Mh0DhvXa+IA1VmQ
        cvYtFQdQG9tCARZ2DYvYxsCnxDVsATRCP3qudSuhwPJBD4FMSAMacktR7FY/Qccv1+qwPrUJ88BD
        pQ/EmFFb7BS+vH6eN22QQPepNzWoj9O7v/1zW5pXZDrHQYi6UUBdEgRkXe4D7LAoQOfAXpsU1LoH
        yCsUS2IFGePBpTrasyLAAZD/DTrzTezSB+FEbGyJDvkqa+zlbFpkKlhruhyijqvDzAiXP71UXGCt
        GHLYGZQNMsCAlcp8JRTSeOaezUzW02TP/QGBAPAV/XDKvBUAK85TvJKwGi/FU00se034fJNNNirH
        4WyHT8X4Sw+wqA56uscGA6qDAgoSF6QHMoqDns7pKIu/vWSGyp7lrcRMea2uCwuk/X3h7+ogZtwl
        HtPQEkLo4SDgjjgIGXZRRw+n0imKHBKX+NhGHZh7Tt8GWXTRAen7EQa51KolHupvyuiA672pQASI
        e0GIYN3idQ34N0Exn22S9Ns/M6Z7ffgA5Tv/v6MuvXH7gffnhW6tAj6biQ2HJWuEYh3cKUQzeoqb
        KyHNk8jKBTmPD/eXy7oTtGQf7PcDEZgmfpwzj1nlHowxCYNegnfKXMEI9fJcXLDozGZAThoWLCqa
        LSvc53HhxZVsxjYls1Qs+4l51kYclYCFp66JMOqDsR0ga16MT8gNPeB8rzffa8nVFgVULVRjrWos
        Q/CySeAcoyMiQk4GiD0FbZ/UxgbJqCmKR3x/pX5PVZGr1j+yEdJKSFPUOqclCxGeNAzcfRBdFCV4
        vTidZbFm/rlPmeljz6IwSVAwJCFHRqX1mj1N+gLDodASs3+ng5/Hps1Kb0zqauY+wsY8RQ7XmZS1
        9RXbm+WmXtUXvrz6athG6zZSdMkNP5vHvw5OTHWojvST87OH/fPTD/uRdxnu4ZvgdP/T6SH2uxc3
        Fc3u6GucYbW5ZlFcq2jFtoGC/+ZjEcIUplaEvdfwgEdml8vEG380tbpMSyrjNEbMmQe8C0C0nDhG
        /hkMZSeOoW7Jdc8Lz6dFCbrALXEAw2QWyWdS5fLSOledZGWuLRurLWlJxOEIeL6h8AMD5sz0C5hc
        gKNg0IFsPxDEeT7f2gkIDAEMKyGoQhZ/geBz4A+FtBtq2xQ76Ii4PiB9QwYA29LeQo4DnxC0DxCW
        L4mUUDfxIXm9lyGAZod3to3ec/FwCbiS8eAUbU7YIP//c34rnAc/kYRJoIFz80/U9uTIs5gdr8Pv
        N7rj85PTTw9dul8cxtljjgcuucFjVjfykZz0Q1B1zN+7mPd/1Wx67lwuDyLbLnt62NYUpaxMwwS5
        C2NJk2IZC1r8C00YhfP59OilrVUNbodj2eDdEyzyVAT42thUa/NdqRkr5PlUbC/SmW3PF8EwvLi9
        2G1b1Vusi+89asRGrFVrNJVasfrnZBjUpCG2DaZH3EFcbwm2bQaoAU3yrT5+audlQZkhmYyZbwSZ
        4Aj6iWuVn8GNz8SMkqLLu7L+FyuzNH6cyk96g9Yeb8XkHTmTP3D5DobZdfenzRLEt7gbiPo+MSOb
        09gGIkciFuMC8OO0ApUcfyK1vtzm1iYUP/wx7XIi903lpaKlj5Xz13fb25CQkuCukOCjV/bac4na
        rK1Cp51vQQyS01rCqIqEMu6zKJzuauuxQS/Z7RHT2QPKxA4fmXf/LTV2q9bp5w78u+10jld698tt
        5br43fR0v5xN9/P0dL9MTfd3Yrpfpqf7+Qy7nHLs8k5gF/4XgAkwErgJ005OT3Ee9WwqSEL5qhE1
        K03E/bZgvY//urRvLFfZbj3Cu84IDI+KbiooG69aF7VSuF6fJqBg5T6Pti3FcgtmWbJuuTyB3njc
        uQ2IvjvgY67zIecn33bVNw+MOfBDDJPs6mAUeHI43O0cfLh411A8/f79cDQ+bQw190PLvH9v7zfD
        s2r/65fTytGD1DxQm93myeHw5KZ2bTYnF3eflZHpfNpXuyr+lVzatmXg8Yl0FYyGB9bwUh8c3pzp
        w/vDd80D7UvtDk96p0dKtVU5vKjvnZySk3eDj+dftJuDA/fTweDzfm3v1rCO1mzN4r0ucq+SY15d
        zqBnuVbFsPQldd+jLc9L2eD/U6JXyEMLoKAR6QWAPd74+dQh+5F4RUZ/Rx9o38dxJsAJJlQW/Fh8
        UkhE3mY7m+lilY0fzCv7uqIqilapNlefMEsVygUOxe6JjBJ8XwL7iWYGFL0BtyW2ogDejYGMNqFT
        Rp3zDtJpGG+mDsKJTVKxERkdgeGOoX/BysBLhftXdhc73p9fusuPQBSbSUPRHrfiGl418H51Peg5
        MN/rfti6Id2zu8O7m1G/frz3bnj1nrJof9S4c05/7d2a7xqqfvGl2dWwc3z9abK3NvCe2RGcCrzX
        m9sKZTtB6voHKQRvd75reyD+Fe1NB37xYrNR4kIOn6WZVyh8Ur1sGrqDg4DbKIPm+Yl9kOEVyT1F
        UVT5ztO2cbBNqymNIqjCNymt03sz7o2wTbnjLSsqL1fba7YOuq39VqvWUjpd7aBW6+63anuVTq3V
        3W+uXXQvtggZj1+XfRIf+ZBBowIH2IDXFCR7c5CIZfHteKi/AnRljsbV6pufjcsMR1aaZqLiBBIF
        ZCKp1eo9/M/d0QCe0jQefEFGlL/8qTj627EDhvAIJjnfzM83KyYhPHEUN8O0WW8ACkU+6S0hx9eT
        5eXYsB3Ln75C9mDwAxb5usibI6v8uFFgUdcMGajwfXlPRppSqyro+rKTU9fC2D4yDL0Uhc6r/elC
        vnDiMOEJG6zhylIM9TGGZF7J9EIaXgXJimr+LtaV9b+QA7Agq6L4XFIppYNEXNuL4trOl8sVyVxc
        G6kVjpq8vMTx4lB5UVCm+1Z5HIbplIQTEdyBb+gQ+IFBjI4WscXawye5QOtxbeRh4IUzwOmtcdas
        6iCuWYRQ10LjdF25+PiYgdKLAgS8jDtFRiSOKAZoTHiwHp75rmh0GvkG8dHpJAj5rmU+6U7xxCJO
        vMfwlA5jlHkC09uV0Skh4fQI4TSSrxO+ZIWwz+9KQfV2tbYa//4QwjbYqLKW5nXg9cnDWIRpFyre
        cGdjUZuvi4LN/W6l9f7TJ/veOT1kk7NmhdWUmoGrB53ahd0kNRru9dXGx8P9Lr2/vlJpWMUtVlfW
        gGBNy2CRFAjWNljQ2wwEc9BCJBpGLgkkeBFw0vMkauxqzWqzqWlqrYR4CvZNsSq4C1apXPZ8xreC
        l0HPK/VKXW3VKs1aPQPc88KGNow9DsBUyYN+0L8XXJ2llXUfj23il8Uaafmt+OkBNcUNTc24OBsh
        s9DKbiKZASBsZzdUr1J9i3uuj9DfV6rDpJUVd0UU7mh5IWqWDqQeiH/LubDdpixow0DPHIGDZJ5u
        cIhmyyQDMaDwfEaNtgcaMpEfkJO57hiCbLuZ86VxQJBndlmYXG2XQXRJVxMQ80hpXgLgT+l/aaH7
        pSTYpJU0AKg2KPsA/fZfSFURwPihMBg8cgvqnooPLQXMhw82Cf7I6K87+zBBdLFVPmTIAyDBURCU
        4ubBB+3pG/ESDPcRgXthkIs/c5aQUxLBe0WSHQUzrbDxlpIXme8pEXnCQGaPoUtji7iSOOOdfy59
        oXs/Rn/MdspMpZ7r5y1vhc+eCM+emluxkeZfWPaLL4PJ94KeipmyQp2riF/Il9rOBH19X+i///Ef
        cYz4Ax+72QaHDt/Q5+pkEaFuxTNaanGDmHeWmGUXip/bsa14/65D+BaaHkudTZweB43lSpoLlpRI
        1mqHKlVz8fGynO7K6IKYPEauyUhtoBvIYlroMpSXJ/URqlYqlaakaipkFds89BD9VFVbP6NWtS41
        tHoVTaeHFfzFdACgc7F7/hGy1yZ7lUe1xVHd+KBY9gTYOgoKPbGNiHtdR4y1bDxqtgbsTmuYnW5H
        q/t3R59wU92r4Mb1x86QkOjrnXneVJtBvUrfn9lHe3h8XF13N14zc7lX6ky81tqWI/ZIQ56x0UQH
        941KCXjJl7xHxKzz5DbnhjBNUatlpQJGgsFMNaSpepPEhkiJH12TtIZyD/9z9wQnVKfC3yP1pcxc
        YVe0SllRZ105+3DUiTugO5PhK4T7SvOjrRjo4NbmP/l5eGpPLucXm4sKnmTQHlF/fpiP54x7JHhK
        3PRlWcnGkvjOrN6skYJo32KVG1ip+WWkoHmX7xstobEVHyc+TK4knW3RFUd/VXBkOHSE33p8kVis
        4vhtZhz/hfEdpxxO8jAa39QqTvSnN/3KCSXbOQH9++nPI5e6nysNxUHDFfVvumeu8Ga1PKpe15rh
        lqM9fG74n3XysXp9Mgq8qjO6uG18cs6/HhJTmVjH7/S9o8iX6srDMX1wg+BWY4fKOnOmtjInyVJx
        xdrWzFle4G/tOFLH7OEotPjp83KtXGssSs6/aXux7Ijz2RYDn/Wlb1972pWvBWvy64N+yyo54yAu
        3b+avhVVq0pKTVJaV2qlXa21a40vRSv9aV0v7mzL+qN27AYHsR+8cSSwqB85q+9qzqW7aR+8OBZ3
        GIG7ytVfHikclAQhP9FlzuwdDw3E8jhd4SmhPgXpmgYPeLTE9ym/dmKWYhCczhBfLDl/53VCjTTk
        S9JJaia8kBPgmc+KVWOecxFu8ZC/7v2AuRGSZ9mJpG5L7PWoyNWq3MpI7ROvD3w2vnwJ9bYJ4vwD
        T/n+h/8B8j4d5AdnAAA=
    headers:
      Alt-Svc:
      - h3=":443"; ma=2592000,h3-29=":443"; ma=2592000
      Cache-Control:
      - private
      Content-Encoding:
      - gzip
      Content-Type:
      - application/json; charset=UTF-8
      Date:
      - Thu, 06 Jun 2024 18:01:27 GMT
      Server:
      - ESF
      Transfer-Encoding:
      - chunked
      Vary:
      - Origin
      - X-Origin
      - Referer
      X-Content-Type-Options:
      - nosniff
      X-Frame-Options:
      - SAMEORIGIN
      X-XSS-Protection:
      - '0'
=======
      - req_bf1c4527437fad4760d35719b4b776f1
>>>>>>> ea83812d
    status:
      code: 200
      message: OK
- request:
    body: !!python/object/new:_io.BytesIO
      state: !!python/tuple
      - !!binary |
        eyJtZXNzYWdlcyI6IFt7InJvbGUiOiAic3lzdGVtIiwgImNvbnRlbnQiOiAiWW91IGhhdmUgbWFu
        eSB0b29scyBhdmFpbGFibGUgdG8geW91IHRvIGhlbHAgeW91IGZpbmQgdGhlIGluZm9ybWF0aW9u
        IHlvdSBuZWVkLiBPbmx5IHVzZSB0aGUgcmVsZXZhbnQgdG9vbHMgZm9yIHRoZSB0YXNrIGF0IGhh
        bmQuXG4gICAgICAgIEZvciBleGFtcGxlLCBpZiB5b3UgYXJlIHNlYXJjaGluZyBmb3IgYXJ0aWNs
        ZXMgb25seSB1c2UgYWdlbnRzIHRoYXQgc2VhcmNoIGZvciBhcnRpY2xlcy5cblxuICAgICAgICBX
        aGVuIHNlYXJjaGluZywgaW5jbHVkZSBhcyBtYW55IHNlYXJjaCB0ZXJtcyBhcyBuZWVkZWQgdG8g
        ZmluZCB0aGUgcmVzdWx0cyB5b3UgYXJlIGxvb2tpbmcgZm9yLiBCZSB2ZXJ5IHRlcnNlIGluIHRo
        ZSBxdWVyeSBwYXJhbWV0ZXJzIHRvIGdldCB0aGUgYmVzdCByZXN1bHRzLlxuICAgICAgICBUaGUg
        c2VhcmNoIGVuZ2luZSBpcyBnb29nbGUgc28geW91IGNhbiB1c2UgdGhlIHNhbWUgc2VhcmNoIG9w
        ZXJhdG9ycyB5b3Ugd291bGQgdXNlIG9uIGdvb2dsZS5cbiAgICAgICAgRG9uJ3QgbGltaXQgdGhl
        IHJlc3VsdHMgZnJvbSB0aGUgc2VhcmNoIGFzIHRoZSBmaXJzdCBhbnN3ZXIgbWlnaHQgbm90IGJl
        IHRoZSBiZXN0IGFuc3dlci5cblxuICAgICAgICBMZXQncyBzdGFydCBieSB0aGlua2luZyB0aHJv
        dWdoIHRoZSBwcm9ibGVtLiBGb3IgZXhhbXBsZTpcbiAgICAgICAgICBVU0VSOiBcIldoYXQgaXMg
        dGhlIGNhcGl0YWwgb2YgRnJhbmNlP1wiXG4gICAgICAgICAgUExBTjpcbiAgICAgICAgICAgIC0g
        RGV0ZXJtaW5lIHdoYXQgdGhlIHVzZXIgaXMgYXNraW5nIGZvci4gSW4gdGhpcyBjYXNlLCB0aGUg
        Y2FwaXRhbCBvZiBGcmFuY2UuXG4gICAgICAgICAgICAtIEFERCBpbmZvcm1hdGlvbiB0byB0aGUg
        dXNlciBxdWVyeSBpZiBuZWVkZWQuXG4gICAgICAgICAgICAtIFNFQVJDSDogVXNlIHRoZSBzZWFy
        Y2ggdG9vbCB0byBmaW5kIHRoZSBhbnN3ZXIuIEluY2x1ZGUgRVZFUllUSElORyBmcm9tIHRoZSB1
        c2VyIHF1ZXJ5IHBsdXMgYW55IGFkZGl0aW9uYWwgaW5mb3JtYXRpb24uXG4gICAgICAgICAgICAt
<<<<<<< HEAD
        IFNDUkFQRTogVXNlIHRoZSBzY3JhcGluZyB0b29sIHRvIGdldCB0aGUgZnVsbCBjb250ZW50IG9m
        IHRoZSBwYWdlLiBNYWtlIHN1cmUgeW91IGdldCB0aGUgZnVsbCBjb250ZW50cy5cbiAgICAgICAg
        ICAgIC0gRk9MTE9XOiBGb2xsb3cgbGlua3MgaWYgbmVlZGVkLlxuICAgICAgICAgICAgLSBSRVRV
        Uk46IFJldHVybiB0aGUgYW5zd2VyIGFuZCB0aGUgc291cmNlIG9mIHRoZSBpbmZvcm1hdGlvbi5c
        blxuICAgICAgICBMZXQncyB0aGluayB0aHJvdWdoIHN0ZXAgYnkgc3RlcC4gRXhwbGFpbiB3aGF0
        IHlvdSBhcmUgZ29pbmcgdG8gZG8gdGhlbiBjYWxsIHRoZSB0b29scyB0byBnZXQgaXQgZG9uZSBh
        bGwgaW4gdGhlIHNhbWUgY3ljbGUuXG4ifSwgeyJyb2xlIjogInVzZXIiLCAiY29udGVudCI6IFt7
        InR5cGUiOiAidGV4dCIsICJ0ZXh0IjogIkluIHdoYXQgY291bnR5IGlzIHRoZSBjaXR5IG9mIE1v
        cnJvdyBPaGlvIGxvY2F0ZWQ/In1dfSwgeyJyb2xlIjogImFzc2lzdGFudCIsICJjb250ZW50Ijog
        IiIsICJ0b29sX2NhbGxzIjogW3siaWQiOiAiY2FsbF96NWJhZ2R4VFpyOWlyb01CSDJla1RIY20i
        LCAidHlwZSI6ICJmdW5jdGlvbiIsICJmdW5jdGlvbiI6IHsibmFtZSI6ICJBZ2VudHNMb2dpY1Vu
        aXRfY29udm9fV2ViU2VhcmNoQWdlbnRfc2VhcmNoIiwgImFyZ3VtZW50cyI6ICJ7J2JvZHknOiB7
        J3Rlcm0nOiAnTW9ycm93IE9oaW8gbG9jYXRlZCBpbiB3aGljaCBjb3VudHknfX0ifX1dfSwgeyJy
        b2xlIjogInRvb2wiLCAidG9vbF9jYWxsX2lkIjogImNhbGxfejViYWdkeFRacjlpcm9NQkgyZWtU
        SGNtIiwgImNvbnRlbnQiOiAiW3tcImFjdGlvblwiOiBcImNyZWF0ZWQgbmV3IGNvbnZlcnNhdGlv
        blwiLCBcImNvbnZlcnNhdGlvbl9pZFwiOiBcInRlc3RfcmVzZWFyY2hfZm9sbG93dXBfMVwifSwg
        XCJ7XFxcInVybFxcXCI6XFxcImh0dHBzOi8vbW9ycm93Y291bnR5b2hpby5nb3YvXFxcIixcXFwi
        dGl0bGVcXFwiOlxcXCJNb3Jyb3cgQ291bnR5LCBPSFxcXCIsXFxcImRlc2NyaXB0aW9uXFxcIjpc
        XFwiV2VsY29tZSB0byBNb3Jyb3cgQ291bnR5ISBXZSdyZSBzbyBoYXBweSB5b3UndmUgbWFkZSBp
        dCEgSXQncyBhbiBleGNpdGluZyB0aW1lIHRvIGJlbG9uZyB0byBvdXIgY291bnR5IC0gd2UgaGF2
        ZSBhIGxvdCBvZiBuZXcgZ3Jvd3RoIGFuZCBwb3RlbnRpYWwgb3Bwb3J0dW5pdGllc1xcdTAwYTAu
        Li5cXFwifVxcbntcXFwidXJsXFxcIjpcXFwiaHR0cHM6Ly9hdWRpdG9yLmNvLm1vcnJvdy5vaC51
        cy9cXFwiLFxcXCJ0aXRsZVxcXCI6XFxcIkhvbWUgLSBDb3VudHkgQXVkaXRvciBXZWJzaXRlLCBN
        b3Jyb3cgQ291bnR5LCBPaGlvXFxcIixcXFwiZGVzY3JpcHRpb25cXFwiOlxcXCJPdXIgZ29hbCBp
        cyB0byBwcm92aWRlIGluZm9ybWF0aW9uIGFuZCBzZXJ2aWNlcyBhcyBlZmZpY2llbnRseSBhbmQg
        YWNjdXJhdGVseSBhcyBwb3NzaWJsZSwgaW4gd2F5cyB0aGF0IGFyZSByZWxhdGFibGUgYW5kIGFj
        Y2Vzc2libGUuIEkgd2VsY29tZSBhbnkgZmVlZGJhY2sgeW91XFx1MDBhMC4uLlxcXCJ9XFxue1xc
        XCJ1cmxcXFwiOlxcXCJodHRwczovL2VuLndpa2lwZWRpYS5vcmcvd2lraS9Nb3Jyb3csX09oaW9c
        XFwiLFxcXCJ0aXRsZVxcXCI6XFxcIk1vcnJvdywgT2hpbyAtIFdpa2lwZWRpYVxcXCIsXFxcImRl
        c2NyaXB0aW9uXFxcIjpcXFwiTW9ycm93IGlzIGEgdmlsbGFnZSBpbiBTYWxlbSBUb3duc2hpcCwg
        V2FycmVuIENvdW50eSwgT2hpbywgVW5pdGVkIFN0YXRlcy4gVGhlIHBvcHVsYXRpb24gd2FzIDIs
        MDQ5IGF0IHRoZSAyMDIwIGNlbnN1cy5cXFwifVxcbntcXFwidXJsXFxcIjpcXFwiaHR0cHM6Ly93
        d3cubWFwcXVlc3QuY29tL3VzL29oaW8vbW9ycm93LW9oLTI4MjAyNjkzMVxcXCIsXFxcInRpdGxl
        XFxcIjpcXFwiTW9ycm93LCBPSCBNYXAgJiBEaXJlY3Rpb25zIC0gTWFwUXVlc3RcXFwiLFxcXCJk
        ZXNjcmlwdGlvblxcXCI6XFxcIk1vcnJvdyBNYXAuIE1vcnJvdyBpcyBhIHZpbGxhZ2UgaW4gU2Fs
        ZW0gVG93bnNoaXAsIFdhcnJlbiBDb3VudHksIE9oaW8sIFVuaXRlZCBTdGF0ZXMuIEFzIG9mIHRo
        ZSAyMDAwIGNlbnN1cywgdGhlIHZpbGxhZ2UgcG9wdWxhdGlvbiB3YXMgMSwyODYsXFx1MDBhMC4u
        LlxcXCJ9XFxue1xcXCJ1cmxcXFwiOlxcXCJodHRwczovL3d3dy5tb3Jyb3djb3VudHlvaGlvLmdv
        di9nb3Zlcm5tZW50L2NsZXJrX29mX2NvdXJ0cy9pbmRleC5waHBcXFwiLFxcXCJ0aXRsZVxcXCI6
        XFxcIk1vcnJvdyBDb3VudHksIE9IXFxcIixcXFwiZGVzY3JpcHRpb25cXFwiOlxcXCJIb3VycyBv
        ZiBPcGVyYXRpb246IE1vbmRheSAtIEZyaWRheSA4OjAwIGEubS4gLSA0OjAwIHAubS4uIENsb3Nl
        ZCBvbiBuYXRpb25hbGx5IHJlY29nbml6ZWQgaG9saWRheXMuIExlZ2FsXFx1MDBhMC4uLlxcXCJ9
        XFxue1xcXCJ1cmxcXFwiOlxcXCJodHRwczovL2VuZ2luZWVyLmNvLm1vcnJvdy5vaC51cy9cXFwi
        LFxcXCJ0aXRsZVxcXCI6XFxcIk1vcnJvdyBDb3VudHkgRW5naW5lZXIgLSBIb21lXFxcIixcXFwi
        ZGVzY3JpcHRpb25cXFwiOlxcXCI1MCBFYXN0IEhpZ2ggU3QuIE10LiBHaWxlYWQsIE9IIDQzMzM4
        LTE0ODcuIEhvdXJzOiA3IGFtIC0gNDowMCBwbSBNLUYuIFBob25lOiA0MTktOTQ3LTQ1MzAuIEZh
        eFxcdTAwYTAuLi5cXFwifVxcbntcXFwidXJsXFxcIjpcXFwiaHR0cHM6Ly93d3cubW9ycm93Y291
        bnR5b2hpby5nb3YvZ292ZXJubWVudC9yZWNvcmRlci9pbmRleC5waHBcXFwiLFxcXCJ0aXRsZVxc
        XCI6XFxcIk1vcnJvdyBDb3VudHksIE9IXFxcIixcXFwiZGVzY3JpcHRpb25cXFwiOlxcXCJUaGUg
        UmVjb3JkZXIncyBPZmZpY2UgaXMgbm93IHByb3ZpZGluZyB0aGUgYWJpbGl0eSB0byBzdWJzY3Jp
        YmUgYSBmcmVlIGZyYXVkIGFsZXJ0IHNlcnZpY2UgY2FsbGVkIFByb3BlcnR5IENoZWNrLCB3aGlj
        aCBoZWxwcyB0byBwcm90ZWN0IGFnYWluc3QgZnJhdWR1bGVudFxcdTAwYTAuLi5cXFwifVxcbntc
        XFwidXJsXFxcIjpcXFwiaHR0cHM6Ly9ib2UubW9ycm93Y291bnR5b2hpby5nb3YvXFxcIixcXFwi
        dGl0bGVcXFwiOlxcXCJNb3Jyb3cgQ291bnR5LCBPaGlvIEJvYXJkIG9mIEVsZWN0aW9uc1xcXCIs
        XFxcImRlc2NyaXB0aW9uXFxcIjpcXFwib2hpbyBmbGFnIEFuIG9mZmljaWFsIFN0YXRlIG9mIE9o
        aW8gZ292ZXJubWVudCB3ZWJzaXRlLiAuLi4gV2VsY29tZSB0byB0aGUgTW9ycm93IENvdW50eSwg
        T2hpbyBCb2FyZCBvZiBFbGVjdGlvbnMgV2Vic2l0ZTogLi4uIE91ciBMb2NhdGlvbi4gTk9STUFM
        IE9GRklDRSBIT1VSU1xcXCJ9XFxue1xcXCJ1cmxcXFwiOlxcXCJodHRwczovL3d3dy5tb3Jyb3dj
        b3VudHltdW5pY3Qub3JnL1xcXCIsXFxcInRpdGxlXFxcIjpcXFwiTW9ycm93IENvdW50eSBNdW5p
        Y2lwYWwgQ291cnRcXFwiLFxcXCJkZXNjcmlwdGlvblxcXCI6XFxcIlRoZSBNb3Jyb3cgQ291bnR5
        IE11bmljaXBhbCBDb3VydCBpcyBsb2NhdGVkIGluIE10LiBHaWxlYWQsIE9oaW8uIFRoaXMgY291
        cnQgaGFuZGxlcyBjcmltaW5hbCwgdHJhZmZpYywgY2l2aWwsIGFuZCBzbWFsbCBjbGFpbXMgY2Fz
        ZXMuXFxcIn1cXG57XFxcInVybFxcXCI6XFxcImh0dHBzOi8vd3d3LnRoZWNocmlzdG1hc3JhbmNo
        LmNvbS9cXFwiLFxcXCJ0aXRsZVxcXCI6XFxcIlRoZSBDaHJpc3RtYXMgUmFuY2ggfCBNb3Jyb3cs
        IE9IXFxcIixcXFwiZGVzY3JpcHRpb25cXFwiOlxcXCJXZWxjb21lIHRvIHRoZSBDaHJpc3RtYXMg
        UmFuY2ggaW4gTW9ycm93LCBPSCEgVmlzaXQgb3VyIHdlYnNpdGUgZm9yIHRpY2tldHMgYW5kIG1v
        cmUgaW5mb3JtYXRpb24uXFxcIn1cXG5cIl0ifSwgeyJyb2xlIjogImFzc2lzdGFudCIsICJjb250
        ZW50IjogIlRoZSBjaXR5IG9mIE1vcnJvdywgT2hpbyBpcyBsb2NhdGVkIGluIFdhcnJlbiBDb3Vu
        dHkuIn0sIHsicm9sZSI6ICJ1c2VyIiwgImNvbnRlbnQiOiBbeyJ0eXBlIjogInRleHQiLCAidGV4
        dCI6ICJXaGVuIHdhcyBpdCBmb3VuZGVkPyJ9XX0sIHsicm9sZSI6ICJhc3Npc3RhbnQiLCAiY29u
        dGVudCI6ICIiLCAidG9vbF9jYWxscyI6IFt7ImlkIjogImNhbGxfUFo0MEtkVlF6Sk51UmlVUXc0
        R3RCSDhjIiwgInR5cGUiOiAiZnVuY3Rpb24iLCAiZnVuY3Rpb24iOiB7Im5hbWUiOiAiQWdlbnRz
        TG9naWNVbml0X2NvbnZvX1dlYlNlYXJjaEFnZW50X3NlYXJjaCIsICJhcmd1bWVudHMiOiAieydi
        b2R5Jzogeyd0ZXJtJzogJ1doZW4gd2FzIE1vcnJvdywgT2hpbyBmb3VuZGVkPyd9fSJ9fV19LCB7
        InJvbGUiOiAidG9vbCIsICJ0b29sX2NhbGxfaWQiOiAiY2FsbF9QWjQwS2RWUXpKTnVSaVVRdzRH
        dEJIOGMiLCAiY29udGVudCI6ICJbe1wiYWN0aW9uXCI6IFwiY3JlYXRlZCBuZXcgY29udmVyc2F0
        aW9uXCIsIFwiY29udmVyc2F0aW9uX2lkXCI6IFwidGVzdF9yZXNlYXJjaF9mb2xsb3d1cF8yXCJ9
        LCBcIntcXFwidXJsXFxcIjpcXFwiaHR0cHM6Ly9oaXN0b3J5aW55b3Vyb3duYmFja3lhcmQuY29t
        L2NpdHkvbW9ycm93LW9oL1xcXCIsXFxcInRpdGxlXFxcIjpcXFwiTW9ycm93IChPSCkgLSBIaXN0
        b3J5IGluIFlvdXIgT3duIEJhY2t5YXJkXFxcIixcXFwiZGVzY3JpcHRpb25cXFwiOlxcXCJNb3Jy
        b3csIE9oaW8gd2FzIGxhaWQgb3V0IGluIEF1Z3VzdCAxODQ0IGFuZCB3YXMgbmFtZWQgaW4gaG9u
        b3Igb2YgdGhlIGZvcm1lciBnb3Zlcm5vciwgSmVyZW1pYWggTW9ycm93LlxcXCJ9XFxue1xcXCJ1
        cmxcXFwiOlxcXCJodHRwczovL2VuLndpa2lwZWRpYS5vcmcvd2lraS9Nb3Jyb3csX09oaW9cXFwi
        LFxcXCJ0aXRsZVxcXCI6XFxcIk1vcnJvdywgT2hpbyAtIFdpa2lwZWRpYVxcXCIsXFxcImRlc2Ny
        aXB0aW9uXFxcIjpcXFwiTW9ycm93IGlzIGEgdmlsbGFnZSBpbiBTYWxlbSBUb3duc2hpcCwgV2Fy
        cmVuIENvdW50eSwgT2hpbywgVW5pdGVkIFN0YXRlcy4gVGhlIHBvcHVsYXRpb24gd2FzIDIsMDQ5
        IGF0IHRoZSAyMDIwIGNlbnN1cy5cXFwifVxcbntcXFwidXJsXFxcIjpcXFwiaHR0cHM6Ly93d3cu
        c2FsZW0tdG93bnNoaXAubGliLm9oLnVzL2NvbnRlbnQvbW9ycm93LW9oaW8taGlzdG9yeS12aWRl
        b3MtaGlzdG9yeS15b3VyLW93bi1iYWNreWFyZFxcXCIsXFxcInRpdGxlXFxcIjpcXFwiTW9ycm93
        IE9oaW8gSGlzdG9yeSBWaWRlb3MgYnkgSGlzdG9yeSBpbiBZb3VyIE93biBCYWNreWFyZCAuLi5c
        XFwiLFxcXCJkZXNjcmlwdGlvblxcXCI6XFxcIlRoZSBTY2hvb2xzIG9mIHRoZSBNb3Jyb3csIE9o
        aW8gYXJlYSAtIFlvdVR1YmUgVGhlIE1vcnJvdywgT2hpbyBCcmV3ZXJ5IC0gWW91VHViZSBUaGUg
        VHJhaW5zIG9mIE1vcnJvdywgT2hpbyAtIFlvdVR1YmUuXFxcIn1cXG57XFxcInVybFxcXCI6XFxc
        Imh0dHBzOi8vbW9ycm93Y291bnR5b2hpby5nb3YvZ292ZXJubWVudC9jb3VudHlfZWxlY3RlZF9v
        ZmZpY2lhbHMvY29tbW9uX3BsZWFzX2NvdXJ0L2NvdXJ0X2hpc3RvcnkucGhwXFxcIixcXFwidGl0
        bGVcXFwiOlxcXCJDb3VydCBIaXN0b3J5XFxcIixcXFwiZGVzY3JpcHRpb25cXFwiOlxcXCJNb3Jy
        b3cgQ291bnR5LCBPaGlvIHdhcyBjcmVhdGVkIHdpdGggdGhlIHBhc3NhZ2Ugb2YgYW4gQWN0IG9m
        IHRoZSBPaGlvIEdlbmVyYWwgQXNzZW1ibHkgb24gRmVicnVhcnkgMjQsIDE4NDguIEZvdXIgdG93
        bnNoaXBzIGZyb20gZWFjaCBvZiBmb3VyIGNvdW50aWVzIC0tXFx1MDBhMC4uLlxcXCJ9XFxue1xc
        XCJ1cmxcXFwiOlxcXCJodHRwczovL2FyY2hpdmUub3JnL2RldGFpbHMvaGlzdG9yeW9mbW9ycm93
        YzAwcGVyclxcXCIsXFxcInRpdGxlXFxcIjpcXFwiSGlzdG9yeSBvZiBNb3Jyb3cgQ291bnR5IGFu
        ZCBPaGlvIDogY29udGFpbmluZyBhIGJyaWVmIGhpc3Rvcnkgb2YgdGhlIC4uLlxcXCIsXFxcImRl
        c2NyaXB0aW9uXFxcIjpcXFwiTm92IDIsIDIwMTYgLi4uIEhpc3Rvcnkgb2YgTW9ycm93IENvdW50
        eSBhbmQgT2hpbyA6IGNvbnRhaW5pbmcgYSBicmllZiBoaXN0b3J5IG9mIHRoZSBzdGF0ZSBvZiBP
        aGlvIC4uLiBhIGhpc3Rvcnkgb2YgTW9ycm93IENvdW50eSAuLi4gYmlvZ3JhcGhpY2FsIHNrZXRj
        aGVzLFxcdTAwYTAuLi5cXFwifVxcbntcXFwidXJsXFxcIjpcXFwiaHR0cHM6Ly9ib29rcy5nb29n
        bGUuY29tL2Jvb2tzL2Fib3V0L0hpc3Rvcnlfb2ZfTW9ycm93X0NvdW50eV9hbmRfT2hpby5odG1s
        P2lkPTRoTVZBQUFBWUFBSlxcXCIsXFxcInRpdGxlXFxcIjpcXFwiSGlzdG9yeSBvZiBNb3Jyb3cg
        Q291bnR5IGFuZCBPaGlvOiBDb250YWluaW5nIGEgQnJpZWYgSGlzdG9yeSBvZiB0aGUgLi4uXFxc
        IixcXFwiZGVzY3JpcHRpb25cXFwiOlxcXCJCaW9ncmFwaGljYWwgU2tldGNoZXMsIFBvcnRyYWl0
        cyBvZiBTb21lIG9mIHRoZSBFYXJseSBTZXR0bGVycyBhbmQgUHJvbWluZW50IE1lbiwgRXRjLiwg
        RXRjLiBGcm9udCBDb3Zlci4gTy5MLiBCYXNraW4sIDE4ODAgLSBNb3Jyb3cgQ291bnR5IChPaGlv
        KSAtIDgzOCBwYWdlc1xcdTAwYTAuLi5cXFwifVxcbntcXFwidXJsXFxcIjpcXFwiaHR0cHM6Ly93
        d3cubG9jLmdvdi9pdGVtL3JjMDEwMDIzNDgvXFxcIixcXFwidGl0bGVcXFwiOlxcXCJIaXN0b3J5
        IG9mIE1vcnJvdyBDb3VudHkgYW5kIE9oaW8uIHwgTGlicmFyeSBvZiBDb25ncmVzc1xcXCIsXFxc
        ImRlc2NyaXB0aW9uXFxcIjpcXFwiSGlzdG9yeSBvZiBNb3Jyb3cgQ291bnR5IGFuZCBPaGlvIC4g
        Q2hpY2FnbywgTy4gTC4gQmFza2luICYgY28sIDE4ODAuIFBkZi4gaHR0cHM6Ly93d3cubG9jLmdv
        di9pdGVtL3JjMDEwMDIzNDgvLiBBUEEgY2l0YXRpb24gc3R5bGU6IFBlcnJpbiwgVy4gSC4sIEJh
        dHRsZSxcXHUwMGEwLi4uXFxcIn1cXG57XFxcInVybFxcXCI6XFxcImh0dHBzOi8vd3d3LmZhY2Vi
        b29rLmNvbS9tb3Jyb3djb3VudHloaXN0b3JpY2Fsc29jaWV0eS5vcmcvXFxcIixcXFwidGl0bGVc
        XFwiOlxcXCJNb3Jyb3cgQ291bnR5IEhpc3RvcmljYWwgU29jaWV0eSAtIE1vdW50IEdpbGVhZCBP
        SFxcXCIsXFxcImRlc2NyaXB0aW9uXFxcIjpcXFwiSm9pbiB1cyB0b21vcnJvdyBldmVuaW5nIGFz
        IHdlIGJyaW5nIGJhY2sgTXVyZGVyIE15c3RlcnkgYW5kIE1heWhlbSB3aXRoIE1pa2UgYW5kIEtl
        dmluLiBNZWV0IGF0IHRoZSBoaXN0b3J5IGNlbnRlciBhcm91bmQgNjo0NS5cXFwifVxcbntcXFwi
        dXJsXFxcIjpcXFwiaHR0cHM6Ly9vaGlvbGhhLm9yZy9tZW1iZXJfb3JnYW5pemF0aW9uL21vcnJv
        dy1jb3VudHktaGlzdG9yaWNhbC1zb2NpZXR5L1xcXCIsXFxcInRpdGxlXFxcIjpcXFwiTW9ycm93
        IENvdW50eSBIaXN0b3JpY2FsIFNvY2lldHkgXFx1MjAxMyBPaGlvIExvY2FsIEhpc3RvcnkgQWxs
        aWFuY2VcXFwiLFxcXCJkZXNjcmlwdGlvblxcXCI6XFxcIk1vcnJvdyBDb3VudHkgSGlzdG9yaWNh
        bCBTb2NpZXR5LiBSZWdpb24gMi4gMTcgVyBIaWdoIFN0LiBNb3VudCBHaWxlYWQsIE9IIDQzMzM4
        LTEyMTIuIENvbnRhY3QgKDQxOSkgOTQ2LTcyNjQgbW9ycm93Y29oc0BnbWFpbC5jb20uXFxcIn1c
        XG57XFxcInVybFxcXCI6XFxcImh0dHBzOi8vd3d3LmZhbWlseXNlYXJjaC5vcmcvZW4vd2lraS9N
        b3Jyb3dfQ291bnR5LF9PaGlvX0dlbmVhbG9neVxcXCIsXFxcInRpdGxlXFxcIjpcXFwiTW9ycm93
        IENvdW50eSwgT2hpbyBHZW5lYWxvZ3kgXFx1MjAyMiBGYW1pbHlTZWFyY2hcXFwiLFxcXCJkZXNj
        cmlwdGlvblxcXCI6XFxcIk1vcnJvdyBDb3VudHkgd2FzIG5hbWVkIGZvciBKZXJlbWlhaCBNb3Jy
        b3csIHdobyB3YXMgR292ZXJub3Igb2YgT2hpbyBmcm9tIDE4MjIgdG8gMTgyNi4gVGhlIGNvdW50
        eSBpcyBsb2NhdGVkIGluIHRoZSBjZW50cmFsIGFyZWEgb2YgdGhlIHN0YXRlLiBDb3VudHlcXHUw
        MGEwLi4uXFxcIn1cXG5cIl0ifV0sICJtb2RlbCI6ICJncHQtNC10dXJibyIsICJzdHJlYW0iOiB0
        cnVlLCAidGVtcGVyYXR1cmUiOiAwLjMsICJ0b29scyI6IFt7InR5cGUiOiAiZnVuY3Rpb24iLCAi
        ZnVuY3Rpb24iOiB7Im5hbWUiOiAiQWdlbnRzTG9naWNVbml0X2NvbnZvX1dlYlNlYXJjaEFnZW50
        X3NlYXJjaCIsICJkZXNjcmlwdGlvbiI6ICJTZWFyY2ggZ29vZ2xlIG9uIHRoZSBnaXZlbiB0ZXJt
        IGFuZCBnZXQgdGhlIHJlc3VsdHMuXG4gICAgICAgIDpwYXJhbSBwcm9jZXNzX2lkOlxuICAgICAg
        ICA6cGFyYW0gcGFyYW1zOiB0aGUgc2VhcmNoIHBhcmFtc1xuICAgICAgICA6cmV0dXJuOiIsICJw
        YXJhbWV0ZXJzIjogeyIkZGVmcyI6IHsiU2VhcmNoUGFyYW1zIjogeyJwcm9wZXJ0aWVzIjogeyJ0
=======
        IFNDUkFQRTogSWYgbmVlZGVkLCB1c2UgdGhlIHNjcmFwaW5nIHRvb2wgdG8gZ28gdG8gdGhlIHNp
        dGUgYW5kIGdldCB0aGUgaW5mb3JtYXRpb24uXG4gICAgICAgICAgICAtIEZPTExPVzogRm9sbG93
        IGxpbmtzIGlmIG5lZWRlZC5cbiAgICAgICAgICAgIC0gUkVUVVJOOiBSZXR1cm4gdGhlIGFuc3dl
        ciBhbmQgdGhlIHNvdXJjZSBvZiB0aGUgaW5mb3JtYXRpb24uXG5cbiAgICAgICAgTGV0J3MgdGhp
        bmsgdGhyb3VnaCBzdGVwIGJ5IHN0ZXAuIEV4cGxhaW4gd2hhdCB5b3UgYXJlIGdvaW5nIHRvIGRv
        IHRoZW4gZG8gaXRcbiJ9LCB7InJvbGUiOiAidXNlciIsICJjb250ZW50IjogW3sidHlwZSI6ICJ0
        ZXh0IiwgInRleHQiOiAiSW4gd2hhdCBjb3VudHkgaXMgTW9ycm93IE9oaW8gbG9jYXRlZD8ifV19
        LCB7InJvbGUiOiAiYXNzaXN0YW50IiwgImNvbnRlbnQiOiAiTW9ycm93LCBPaGlvIGlzIGxvY2F0
        ZWQgaW4gV2FycmVuIENvdW50eS4ifSwgeyJyb2xlIjogInVzZXIiLCAiY29udGVudCI6IFt7InR5
        cGUiOiAidGV4dCIsICJ0ZXh0IjogIldoZW4gd2FzIGl0IGZvdW5kZWQ/In1dfV0sICJtb2RlbCI6
        ICJncHQtNC10dXJibyIsICJzdHJlYW0iOiB0cnVlLCAidGVtcGVyYXR1cmUiOiAwLjMsICJ0b29s
        cyI6IFt7InR5cGUiOiAiZnVuY3Rpb24iLCAiZnVuY3Rpb24iOiB7Im5hbWUiOiAiQWdlbnRzTG9n
        aWNVbml0X2NvbnZvX1dlYlNlYXJjaEFnZW50X3NlYXJjaCIsICJkZXNjcmlwdGlvbiI6ICJTZWFy
        Y2ggZ29vZ2xlIG9uIHRoZSBnaXZlbiB0ZXJtIGFuZCBnZXQgdGhlIHJlc3VsdHMuXG4gICAgICAg
        IDpwYXJhbSBwcm9jZXNzX2lkOlxuICAgICAgICA6cGFyYW0gcGFyYW1zOiB0aGUgc2VhcmNoIHBh
        cmFtc1xuICAgICAgICA6cmV0dXJuOiIsICJwYXJhbWV0ZXJzIjogeyJwcm9wZXJ0aWVzIjogeyJ0
>>>>>>> ea83812d
        ZXJtIjogeyJkZXNjcmlwdGlvbiI6ICJUaGUgcXVlcnkuIEJlIHZlcnkgZXhwbGljaXQgYW5kIHZl
        cmJvc2UgaW4geW91ciBxdWVzdGlvbi4gVGhpcyBpcyBnb2luZyB0byBhIEdPT0dMRSBzZWFyY2gg
        ZW5naW5lLiIsICJ0aXRsZSI6ICJUZXJtIiwgInR5cGUiOiAic3RyaW5nIn0sICJudW1fcmVzdWx0
        cyI6IHsiZGVmYXVsdCI6IDEwLCAiZGVzY3JpcHRpb24iOiAiVGhlIG51bWJlciBvZiByZXN1bHRz
        IHRvIHJldHVybiIsICJ0aXRsZSI6ICJOdW0gUmVzdWx0cyIsICJ0eXBlIjogImludGVnZXIifSwg
        ImxhbmciOiB7ImRlZmF1bHQiOiAiZW4iLCAiZGVzY3JpcHRpb24iOiAiVGhlIGxhbmd1YWdlIHRv
        IHNlYXJjaCBpbiIsICJ0aXRsZSI6ICJMYW5nIiwgInR5cGUiOiAic3RyaW5nIn0sICJkYXRlUmVz
        dHJpY3QiOiB7ImFueU9mIjogW3sidHlwZSI6ICJzdHJpbmcifSwgeyJ0eXBlIjogIm51bGwifV0s
        ICJkZWZhdWx0IjogbnVsbCwgImRlc2NyaXB0aW9uIjogIlJlc3RyaWN0IHRoZSBzZWFyY2ggdG8g
        YSBzcGVjaWZpYyBkYXRlIHJhbmdlIiwgInRpdGxlIjogIkRhdGVyZXN0cmljdCJ9fSwgInJlcXVp
<<<<<<< HEAD
        cmVkIjogWyJ0ZXJtIl0sICJ0aXRsZSI6ICJTZWFyY2hQYXJhbXMiLCAidHlwZSI6ICJvYmplY3Qi
        fX0sICJwcm9wZXJ0aWVzIjogeyJib2R5IjogeyJhbGxPZiI6IFt7InByb3BlcnRpZXMiOiB7InRl
        cm0iOiB7ImRlc2NyaXB0aW9uIjogIlRoZSBxdWVyeS4gQmUgdmVyeSBleHBsaWNpdCBhbmQgdmVy
        Ym9zZSBpbiB5b3VyIHF1ZXN0aW9uLiBUaGlzIGlzIGdvaW5nIHRvIGEgR09PR0xFIHNlYXJjaCBl
        bmdpbmUuIiwgInRpdGxlIjogIlRlcm0iLCAidHlwZSI6ICJzdHJpbmcifSwgIm51bV9yZXN1bHRz
        IjogeyJkZWZhdWx0IjogMTAsICJkZXNjcmlwdGlvbiI6ICJUaGUgbnVtYmVyIG9mIHJlc3VsdHMg
        dG8gcmV0dXJuIiwgInRpdGxlIjogIk51bSBSZXN1bHRzIiwgInR5cGUiOiAiaW50ZWdlciJ9LCAi
        bGFuZyI6IHsiZGVmYXVsdCI6ICJlbiIsICJkZXNjcmlwdGlvbiI6ICJUaGUgbGFuZ3VhZ2UgdG8g
        c2VhcmNoIGluIiwgInRpdGxlIjogIkxhbmciLCAidHlwZSI6ICJzdHJpbmcifSwgImRhdGVSZXN0
        cmljdCI6IHsiYW55T2YiOiBbeyJ0eXBlIjogInN0cmluZyJ9LCB7InR5cGUiOiAibnVsbCJ9XSwg
        ImRlZmF1bHQiOiBudWxsLCAiZGVzY3JpcHRpb24iOiAiUmVzdHJpY3QgdGhlIHNlYXJjaCB0byBh
        IHNwZWNpZmljIGRhdGUgcmFuZ2UiLCAidGl0bGUiOiAiRGF0ZXJlc3RyaWN0In19LCAicmVxdWly
        ZWQiOiBbInRlcm0iXSwgInRpdGxlIjogIlNlYXJjaFBhcmFtcyIsICJ0eXBlIjogIm9iamVjdCJ9
        XSwgImRlZmF1bHQiOiBudWxsfX0sICJ0aXRsZSI6ICJJbnB1dE1vZGVsIiwgInR5cGUiOiAib2Jq
        ZWN0In19fSwgeyJ0eXBlIjogImZ1bmN0aW9uIiwgImZ1bmN0aW9uIjogeyJuYW1lIjogIkFnZW50
        c0xvZ2ljVW5pdF9jb252b19TY3JhcGluZ0FnZW50X2dldFBhZ2VDb250ZW50IiwgImRlc2NyaXB0
        aW9uIjogIkdldCB0aGUgY29udGVudCBvZiB0aGUgcGFnZSBhdCB0aGUgZ2l2ZW4gVVJMXG4gICAg
        ICAgIDpwYXJhbSBwcm9jZXNzX2lkOlxuICAgICAgICA6cGFyYW0gdXJsOlxuICAgICAgICA6cmV0
        dXJuOiIsICJwYXJhbWV0ZXJzIjogeyIkZGVmcyI6IHsiQm9keV9fcnVuX3Byb2dyYW1fcHJvY2Vz
        c2VzX19wcm9jZXNzX2lkX19hZ2VudF9TY3JhcGluZ0FnZW50X2FjdGlvbnNfZ2V0UGFnZUNvbnRl
        bnRfcG9zdCI6IHsicHJvcGVydGllcyI6IHsidXJsIjogeyJkZXNjcmlwdGlvbiI6ICJUaGUgVVJM
        IHRvIGdldCB0aGUgY29udGV4dCBvZiIsICJ0aXRsZSI6ICJVcmwiLCAidHlwZSI6ICJzdHJpbmci
        fX0sICJyZXF1aXJlZCI6IFsidXJsIl0sICJ0aXRsZSI6ICJCb2R5X19ydW5fcHJvZ3JhbV9wcm9j
        ZXNzZXNfX3Byb2Nlc3NfaWRfX2FnZW50X1NjcmFwaW5nQWdlbnRfYWN0aW9uc19nZXRQYWdlQ29u
        dGVudF9wb3N0IiwgInR5cGUiOiAib2JqZWN0In19LCAicHJvcGVydGllcyI6IHsiYm9keSI6IHsi
        YWxsT2YiOiBbeyJwcm9wZXJ0aWVzIjogeyJ1cmwiOiB7ImRlc2NyaXB0aW9uIjogIlRoZSBVUkwg
        dG8gZ2V0IHRoZSBjb250ZXh0IG9mIiwgInRpdGxlIjogIlVybCIsICJ0eXBlIjogInN0cmluZyJ9
        fSwgInJlcXVpcmVkIjogWyJ1cmwiXSwgInRpdGxlIjogIkJvZHlfX3J1bl9wcm9ncmFtX3Byb2Nl
        c3Nlc19fcHJvY2Vzc19pZF9fYWdlbnRfU2NyYXBpbmdBZ2VudF9hY3Rpb25zX2dldFBhZ2VDb250
        ZW50X3Bvc3QiLCAidHlwZSI6ICJvYmplY3QifV0sICJkZWZhdWx0IjogbnVsbH19LCAidGl0bGUi
        OiAiSW5wdXRNb2RlbCIsICJ0eXBlIjogIm9iamVjdCJ9fX1dfQ==
=======
        cmVkIjogWyJ0ZXJtIl0sICJ0aXRsZSI6ICJJbnB1dE1vZGVsIiwgInR5cGUiOiAib2JqZWN0In19
        fSwgeyJ0eXBlIjogImZ1bmN0aW9uIiwgImZ1bmN0aW9uIjogeyJuYW1lIjogIkFnZW50c0xvZ2lj
        VW5pdF9jb252b19TY3JhcGluZ0FnZW50X2dldFBhZ2VDb250ZW50IiwgImRlc2NyaXB0aW9uIjog
        IkdldCB0aGUgY29udGVudCBvZiB0aGUgcGFnZSBhdCB0aGUgZ2l2ZW4gVVJMXG4gICAgICAgIDpw
        YXJhbSBwcm9jZXNzX2lkOlxuICAgICAgICA6cGFyYW0gdXJsOlxuICAgICAgICA6cmV0dXJuOiIs
        ICJwYXJhbWV0ZXJzIjogeyJwcm9wZXJ0aWVzIjogeyJ1cmwiOiB7ImRlc2NyaXB0aW9uIjogIlRo
        ZSBVUkwgdG8gZ2V0IHRoZSBjb250ZXh0IG9mIiwgInRpdGxlIjogIlVybCIsICJ0eXBlIjogInN0
        cmluZyJ9fSwgInJlcXVpcmVkIjogWyJ1cmwiXSwgInRpdGxlIjogIklucHV0TW9kZWwiLCAidHlw
        ZSI6ICJvYmplY3QifX19XX0=
>>>>>>> ea83812d
      - 0
      - null
    headers:
      accept:
      - application/json
      accept-encoding:
      - gzip, deflate
      authorization:
      - XXXXXX
      connection:
      - keep-alive
      content-length:
<<<<<<< HEAD
      - '11551'
=======
      - '3038'
>>>>>>> ea83812d
      content-type:
      - application/json
      host:
      - api.openai.com
      user-agent:
      - AsyncOpenAI/Python 1.33.0
      x-stainless-arch:
      - x64
      x-stainless-async:
      - async:asyncio
      x-stainless-lang:
      - python
      x-stainless-os:
      - MacOS
      x-stainless-package-version:
      - 1.33.0
      x-stainless-runtime:
      - CPython
      x-stainless-runtime-version:
      - 3.11.7
    method: POST
    uri: https://api.openai.com/v1/chat/completions
  response:
    body:
<<<<<<< HEAD
      string: 'data: {"id":"chatcmpl-9XBiRfLpuhHlQWQU3kcbUT7MsIvIF","object":"chat.completion.chunk","created":1717696887,"model":"gpt-4-turbo-2024-04-09","system_fingerprint":"fp_31a6c0accf","choices":[{"index":0,"delta":{"role":"assistant","content":""},"logprobs":null,"finish_reason":null}]}


        data: {"id":"chatcmpl-9XBiRfLpuhHlQWQU3kcbUT7MsIvIF","object":"chat.completion.chunk","created":1717696887,"model":"gpt-4-turbo-2024-04-09","system_fingerprint":"fp_31a6c0accf","choices":[{"index":0,"delta":{"content":"M"},"logprobs":null,"finish_reason":null}]}


        data: {"id":"chatcmpl-9XBiRfLpuhHlQWQU3kcbUT7MsIvIF","object":"chat.completion.chunk","created":1717696887,"model":"gpt-4-turbo-2024-04-09","system_fingerprint":"fp_31a6c0accf","choices":[{"index":0,"delta":{"content":"orrow"},"logprobs":null,"finish_reason":null}]}


        data: {"id":"chatcmpl-9XBiRfLpuhHlQWQU3kcbUT7MsIvIF","object":"chat.completion.chunk","created":1717696887,"model":"gpt-4-turbo-2024-04-09","system_fingerprint":"fp_31a6c0accf","choices":[{"index":0,"delta":{"content":","},"logprobs":null,"finish_reason":null}]}


        data: {"id":"chatcmpl-9XBiRfLpuhHlQWQU3kcbUT7MsIvIF","object":"chat.completion.chunk","created":1717696887,"model":"gpt-4-turbo-2024-04-09","system_fingerprint":"fp_31a6c0accf","choices":[{"index":0,"delta":{"content":"
        Ohio"},"logprobs":null,"finish_reason":null}]}


        data: {"id":"chatcmpl-9XBiRfLpuhHlQWQU3kcbUT7MsIvIF","object":"chat.completion.chunk","created":1717696887,"model":"gpt-4-turbo-2024-04-09","system_fingerprint":"fp_31a6c0accf","choices":[{"index":0,"delta":{"content":"
        was"},"logprobs":null,"finish_reason":null}]}


        data: {"id":"chatcmpl-9XBiRfLpuhHlQWQU3kcbUT7MsIvIF","object":"chat.completion.chunk","created":1717696887,"model":"gpt-4-turbo-2024-04-09","system_fingerprint":"fp_31a6c0accf","choices":[{"index":0,"delta":{"content":"
        founded"},"logprobs":null,"finish_reason":null}]}


        data: {"id":"chatcmpl-9XBiRfLpuhHlQWQU3kcbUT7MsIvIF","object":"chat.completion.chunk","created":1717696887,"model":"gpt-4-turbo-2024-04-09","system_fingerprint":"fp_31a6c0accf","choices":[{"index":0,"delta":{"content":"
        in"},"logprobs":null,"finish_reason":null}]}


        data: {"id":"chatcmpl-9XBiRfLpuhHlQWQU3kcbUT7MsIvIF","object":"chat.completion.chunk","created":1717696887,"model":"gpt-4-turbo-2024-04-09","system_fingerprint":"fp_31a6c0accf","choices":[{"index":0,"delta":{"content":"
        August"},"logprobs":null,"finish_reason":null}]}


        data: {"id":"chatcmpl-9XBiRfLpuhHlQWQU3kcbUT7MsIvIF","object":"chat.completion.chunk","created":1717696887,"model":"gpt-4-turbo-2024-04-09","system_fingerprint":"fp_31a6c0accf","choices":[{"index":0,"delta":{"content":"
        "},"logprobs":null,"finish_reason":null}]}


        data: {"id":"chatcmpl-9XBiRfLpuhHlQWQU3kcbUT7MsIvIF","object":"chat.completion.chunk","created":1717696887,"model":"gpt-4-turbo-2024-04-09","system_fingerprint":"fp_31a6c0accf","choices":[{"index":0,"delta":{"content":"184"},"logprobs":null,"finish_reason":null}]}


        data: {"id":"chatcmpl-9XBiRfLpuhHlQWQU3kcbUT7MsIvIF","object":"chat.completion.chunk","created":1717696887,"model":"gpt-4-turbo-2024-04-09","system_fingerprint":"fp_31a6c0accf","choices":[{"index":0,"delta":{"content":"4"},"logprobs":null,"finish_reason":null}]}


        data: {"id":"chatcmpl-9XBiRfLpuhHlQWQU3kcbUT7MsIvIF","object":"chat.completion.chunk","created":1717696887,"model":"gpt-4-turbo-2024-04-09","system_fingerprint":"fp_31a6c0accf","choices":[{"index":0,"delta":{"content":"."},"logprobs":null,"finish_reason":null}]}


        data: {"id":"chatcmpl-9XBiRfLpuhHlQWQU3kcbUT7MsIvIF","object":"chat.completion.chunk","created":1717696887,"model":"gpt-4-turbo-2024-04-09","system_fingerprint":"fp_31a6c0accf","choices":[{"index":0,"delta":{},"logprobs":null,"finish_reason":"stop"}]}
=======
      string: 'data: {"id":"chatcmpl-9YybkhhLNXMaZ72unXF71br7YXS5U","object":"chat.completion.chunk","created":1718123156,"model":"gpt-4-turbo-2024-04-09","system_fingerprint":"fp_31a6c0accf","choices":[{"index":0,"delta":{"role":"assistant","content":null,"tool_calls":[{"index":0,"id":"call_Z2f9huUerMA7KnAXFmMtrC74","type":"function","function":{"name":"AgentsLogicUnit_convo_WebSearchAgent_search","arguments":""}}]},"logprobs":null,"finish_reason":null}]}


        data: {"id":"chatcmpl-9YybkhhLNXMaZ72unXF71br7YXS5U","object":"chat.completion.chunk","created":1718123156,"model":"gpt-4-turbo-2024-04-09","system_fingerprint":"fp_31a6c0accf","choices":[{"index":0,"delta":{"tool_calls":[{"index":0,"function":{"arguments":"{\""}}]},"logprobs":null,"finish_reason":null}]}


        data: {"id":"chatcmpl-9YybkhhLNXMaZ72unXF71br7YXS5U","object":"chat.completion.chunk","created":1718123156,"model":"gpt-4-turbo-2024-04-09","system_fingerprint":"fp_31a6c0accf","choices":[{"index":0,"delta":{"tool_calls":[{"index":0,"function":{"arguments":"term"}}]},"logprobs":null,"finish_reason":null}]}


        data: {"id":"chatcmpl-9YybkhhLNXMaZ72unXF71br7YXS5U","object":"chat.completion.chunk","created":1718123156,"model":"gpt-4-turbo-2024-04-09","system_fingerprint":"fp_31a6c0accf","choices":[{"index":0,"delta":{"tool_calls":[{"index":0,"function":{"arguments":"\":\""}}]},"logprobs":null,"finish_reason":null}]}


        data: {"id":"chatcmpl-9YybkhhLNXMaZ72unXF71br7YXS5U","object":"chat.completion.chunk","created":1718123156,"model":"gpt-4-turbo-2024-04-09","system_fingerprint":"fp_31a6c0accf","choices":[{"index":0,"delta":{"tool_calls":[{"index":0,"function":{"arguments":"M"}}]},"logprobs":null,"finish_reason":null}]}


        data: {"id":"chatcmpl-9YybkhhLNXMaZ72unXF71br7YXS5U","object":"chat.completion.chunk","created":1718123156,"model":"gpt-4-turbo-2024-04-09","system_fingerprint":"fp_31a6c0accf","choices":[{"index":0,"delta":{"tool_calls":[{"index":0,"function":{"arguments":"orrow"}}]},"logprobs":null,"finish_reason":null}]}


        data: {"id":"chatcmpl-9YybkhhLNXMaZ72unXF71br7YXS5U","object":"chat.completion.chunk","created":1718123156,"model":"gpt-4-turbo-2024-04-09","system_fingerprint":"fp_31a6c0accf","choices":[{"index":0,"delta":{"tool_calls":[{"index":0,"function":{"arguments":"
        Ohio"}}]},"logprobs":null,"finish_reason":null}]}


        data: {"id":"chatcmpl-9YybkhhLNXMaZ72unXF71br7YXS5U","object":"chat.completion.chunk","created":1718123156,"model":"gpt-4-turbo-2024-04-09","system_fingerprint":"fp_31a6c0accf","choices":[{"index":0,"delta":{"tool_calls":[{"index":0,"function":{"arguments":"
        founding"}}]},"logprobs":null,"finish_reason":null}]}


        data: {"id":"chatcmpl-9YybkhhLNXMaZ72unXF71br7YXS5U","object":"chat.completion.chunk","created":1718123156,"model":"gpt-4-turbo-2024-04-09","system_fingerprint":"fp_31a6c0accf","choices":[{"index":0,"delta":{"tool_calls":[{"index":0,"function":{"arguments":"
        year"}}]},"logprobs":null,"finish_reason":null}]}


        data: {"id":"chatcmpl-9YybkhhLNXMaZ72unXF71br7YXS5U","object":"chat.completion.chunk","created":1718123156,"model":"gpt-4-turbo-2024-04-09","system_fingerprint":"fp_31a6c0accf","choices":[{"index":0,"delta":{"tool_calls":[{"index":0,"function":{"arguments":"\"}"}}]},"logprobs":null,"finish_reason":null}]}


        data: {"id":"chatcmpl-9YybkhhLNXMaZ72unXF71br7YXS5U","object":"chat.completion.chunk","created":1718123156,"model":"gpt-4-turbo-2024-04-09","system_fingerprint":"fp_31a6c0accf","choices":[{"index":0,"delta":{},"logprobs":null,"finish_reason":"tool_calls"}]}


        data: [DONE]


        '
    headers:
      CF-Cache-Status:
      - DYNAMIC
      CF-RAY:
      - 8922f5c1ff3d3072-SEA
      Connection:
      - keep-alive
      Content-Type:
      - text/event-stream; charset=utf-8
      Date:
      - Tue, 11 Jun 2024 16:25:58 GMT
      Server:
      - cloudflare
      Set-Cookie:
      - __cf_bm=KqIb1.yF2FIR1ODYZ0G0JziyGckDji70oILgZpgCZHI-1718123158-1.0.1.1-6JZov2M6ZXgRl4i7zW96UI7naK2QMbursnx11h25o0Fn8BWstirmJExd27V7NKTYTsVN1Pl8f03EQcnkTY.crg;
        path=/; expires=Tue, 11-Jun-24 16:55:58 GMT; domain=.api.openai.com; HttpOnly;
        Secure; SameSite=None
      - _cfuvid=1gbTrqBIRzrr9WrUnYAuqDqa4LxyYQFlv0Y_mSi8I_g-1718123158482-0.0.1.1-604800000;
        path=/; domain=.api.openai.com; HttpOnly; Secure; SameSite=None
      Transfer-Encoding:
      - chunked
      alt-svc:
      - h3=":443"; ma=86400
      openai-organization:
      - august-data
      openai-processing-ms:
      - '1497'
      openai-version:
      - '2020-10-01'
      strict-transport-security:
      - max-age=15724800; includeSubDomains
      x-ratelimit-limit-requests:
      - '10000'
      x-ratelimit-limit-tokens:
      - '800000'
      x-ratelimit-remaining-requests:
      - '9999'
      x-ratelimit-remaining-tokens:
      - '799625'
      x-ratelimit-reset-requests:
      - 6ms
      x-ratelimit-reset-tokens:
      - 28ms
      x-request-id:
      - req_8a8412a15ea6117e93858413c03838bd
    status:
      code: 200
      message: OK
- request:
    body: !!python/object/new:_io.BytesIO
      state: !!python/tuple
      - !!binary ""
      - 0
      - null
    headers:
      accept:
      - '*/*'
      accept-encoding:
      - gzip, deflate
      connection:
      - keep-alive
      host:
      - customsearch.googleapis.com
      user-agent:
      - python-httpx/0.27.0
    method: GET
    uri: https://customsearch.googleapis.com/customsearch/v1?hl=en&num=10&q=Morrow%2BOhio%2Bfounding%2Byear
  response:
    body:
      string: !!binary |
        H4sIAAAAAAAC/+097XLbOJL/9ylQmd3sTI1IUdS3t1Kzsh3bSZzYiZ14PHdbLIiERMT8CkFKtnO5
        2oe4n/dj6x5lH2Wf5LpBSqJEipRteTw3dZmaiASbjUaj0V9oIl//QMizK+5Zz3bIMzMWke8KRkPT
        /i75eVZDgDh04PlXuISb6CZgCE2DwOEmjbjv1T8L35Og+Jy5gUMjCWNHUSB26vXpdKqOfX/sMBpw
        oZq+W892Vp80fvry4mtyc85CV3x77sXui6+mH3vRT9+ei4iGEQDgzyvPYtfQ5oQvvjrUG8d0zBCE
        jhhAwN9wY17DuwgkfPke/A03I+5EDN5KfqFh7Lz4OnYQHlpN2SKJtH0BbyXXR3CNELrpj0Yvvlpc
        0KHD9rzz6XlIPeFIBgCADQOwv+AFILURqeARO5NDAgrm10sPDlKKVlsAiF1TM5K8ePF1cS0fmE5s
        sfmjxR0yhXtXZ4AMWJNeQaMfpsDpBTRZMEEfmIhCbsJIs3eIxJ9+AMYikvQKh8XHdto6v8SxJHMG
        MjGfP7iWvGZJ6+wKgEN4MQI6kl9o4O74jN8CUHqRNCXvpRdJ057vAPGz9vld8nDfd7lHvUg2S4Cl
        FgCiTvRCyiiI6Dcp0l9iFnImFmIdMmgSETT8m2wg6YNEpnnkSIE+lDJB9qTwkmTKiELe+mHoT388
        sbn/4whk1uLe+McbeJouigSJH1EH2Bw7Efb7rNltavAnC5JZAQixEVq5RgC6oWURzVcKPsk84F4Q
        Ry8900dc2EccjXpZdH4cVUDgGsN2WA9LdGBXz0bayGw3W0NNb1ntlt5jWRAb1cgzJqcB/3yTv39L
        FYfHrqNTWMy/yyn4rc/BfGGYvhfBRGT0/YzxL7kFy8lLOL5YSQnDXnkjP3SlMly8mvKSu/i+prYa
        fa2TTnYCHTHrLAvzDID0uSEpnawFhvNVuBoA1hByTiPoQTmdiVzNpKrY8IUS05xli/EnokC+Pzn6
        AeTtiMM74Q3hHrn045CcTD2yS82rGxpai5ftyHXOZwj+Pda0pjmUPyzBljTV0zby/RLIydHyY+x2
        CSClYQVJOUVoF7Km2U5wcO8G3vGn3jB9IzHSPLqpu5JSxbfrCyxgBsHI3xzPkJUgWbwkPB4ELFrw
        skZwXZEpFcSh3CIg90j9IB7DhJBGr9Ui1LPkc4+6zMKHtu/5IfFHJLIZQRlgIRn7ExZCc428ZiFz
        ObVTdaAuz8TZgoDKuagtsxoJXeHzr0L2XMo/Sh/sgdOGTDi4N8YlhrgFPFvuLABd7tJgrg4SDSWY
        EdmxO/QodzKaPrsuZ+ISmln6mGeGNwHQrURDT1PHoF8jbkrquAtdCXAh4cnO4J3VPzQ/WG+H14fn
        r5rvg6uzxvTj1cHtpdFqd6wPxqfX+s/G9OTdl67VHJvKx0mv8/rNZWjs/rJ7O4iV5yKjLiUhU25F
        ttQsDW31mc3Ql8GHjU7zWebZt/n13zLa12VANR2L8pH74x05pI2nZxooUm97UT0OHJ9aop7qhlce
        6gJQBTNNcOyPffVzMF4dCPQ59+xDYKzDCiAkVTtzfnS0HD+iKQfZCndMVDoAImLXpeGN4dBwzIxk
        VHm86P8auFbwlY00a4bqB+jn1ZEtZrPZaK+FmvFJ3tU/ByzHzJSDO0E8dLiwWbgaDI2oyYa+fyVn
        LyVV4Z6CpCpAqjIjVem2GhqolHZf7zXbrX59XVcu+AojziwjSk2prjW6itZR9O55Q99p93ca3R81
        bSc/ZRPOpgFESPiSnNoXFptwkynJPOe54PgmTVjOPOPj2SrEaLhDLfC/pTFeIb8AW/wAxVa53lDd
        zJbS5qpm62utmM4lD+xb7eG+SWpPFXLBr3jALE7v64lUW7/CTladC+ap0xmU6ofjOt7VU2INxLrW
        pVh9tcSNIFwQSibccWCiccGfgXi65BxmTtg8qJELGobMI3vopt8kTKqRjx4oHYucgUJmQiXnYJcD
        P4iTgF4ab72mtfqERtJm65quEZN5IhYP8Co2JXUJUUL3HSdoSwNc53/cZWbLvI5iPNXyaVQMv8IN
        sVP7VKITRt7qwlpVXiYwdgzrHuE+JVO6LQ8gZCMGgiDthh/yMffWWaMsMxN9JBnqLjFUsrcO2sv1
        PVGX/led1qmWTpiRCqRhU8cxRqHvGtQMfSHAVWPGuW9ZBszfFaqyekPXtOBaufOLOUfBZi4DTer4
        cpDfMcrMUc425X0O7L/Ed5myIToTd7NxNViJPOLUUQRathcNVauRWLBQ3mO+78UNEzUCRo27sZtC
        aarehjZ6nWlrq4XEbaymV4e9cEi6/V7O0Mo1pVgsYmYaeD+LmMMCCDbYC8//tcxOMpyZw/WJW8wX
        ZHhT6oIRVVU3N05LPaxo1EV/94yNl0lZNWHorQlU0kqUKmnV4UPVt9VY1GeOwNwl4b6SOg/KRNI1
        v0VXQgEMyjAXkq9YvrIeC60gavYz0/Z9R8wizCVBoyGjIG0w8PN4yKQhWHq+G7Ipg3laBjkPKfhw
        iHBFalOg9VawgJ4tOBwFo9gC1qqxb8VTynNsnVktlTaQ02pJy62rdZa3sqvqcH8Jws+NfAMCnzZH
        oLDTwVEvPOi9+nT1+Wro79va4b7ZeXfZvjodnp3s7V4Ond7p6bu9y+j4zdGbd9cHR2P3sPuxJEXQ
        ajZKUgSN7rYcBJt6ls0caxRy5lmO9EGiMH6o4asRYYegh0AmlBGP0IhUR9z3UP+rWF1/yB3mBxC8
        8ltmzamtjhcfXz8vuraYMEMezGzt3fTuP/+xLc0rgU6piMhuLLjHhGBl0AfU9WNBToG9DqvAugdO
        WSR3xioAk8nlJtmzY3ARAP45OQnH1OO3Mr7Y2BId4mZrEgBt+spMsEqGHJGBZ8LKiFYfPVbKoFQM
        0SMVdYuNKLhRddwQhTYENhx/7Bu6Gni/Wo5gKQomh8xjFIi4If/6+/+gpHDn5myx85+omirnrDg+
        3Rh/kcc1kpDJiGQUw7xshGmkg5CBpjHvpNSlWkVZllBI0Gcy+GCvV5P0NTK1k72LwzSPjwIpR42B
        EGn0dJ1EPv52kujbTLByQTCDFiUbAyjwEHVHIXUSWU8XAZoupqaU/PMfObNennUonJPfzniee0MR
        /GVpTGUe0UOlocoNWou/0vubd13hBBZR9aS+zzntu/rtp274yWTvWh/fTETQcicfLrvv3dMvh2ys
        3divX5p7R2AUO9rta37rCXGp+4daq8T5afRb650fvd1/zP2R0nnk7tigcWSrgR3U2/V2d1ly/qTv
        JbIDt2Fkg7Vkj52yuN8+ScUOzQzpZiq/atMiu5WgtxStrWj980Zzp9XeaXd/qdrFyep6mejIdec4
        yUaCSAsSqh3NzcZRkDxpFOxUZXcxqn29wxjcRVR/RaRQz8TqKbgdz+0d7gAn8khSF7NGhhyki4TM
        9EML00k0DDnmgectFqNZgCQbu7hHnICRRyAps1Z1nRDINBhQ/tfsqrjD7lH1lD9tUq0gDnignUhx
        2yO5Aai2Wmo/J7X3zLltxb/ctnp7dI8z56jPHCsUZLlydgiGaBDucG9MKBlC5DGarZeZ57BhprA4
        4Vecwil2j8qpWkJjr+ssR/Cqd4sc4xMm5w+kCKy8mO03+qMkTjU1LWBhuNabzaAodGLf+ROi14iu
        NTpISz5eutc0SAdu7hIiXpoFWcaMj4fcH4c0sDksYiKuWIRhYq3clc2SvsRweGmF2b/RyS9i02Zv
        b0zqeubewa++jxyW+dGl+CpTibmuntQ5Pjv/YjlW/zLWTMWLPo1f/zx6M25cNSbmm9OT2/3Tt8f7
        cXAW7dEL8Xb//dtDGu5+uGjqzsAsc457JcVDelOvthzcA7tOpdmRoZfcHizhARrb1XckJTW9kXPU
        M4AzLxOZB7wTIFpuspf4CSz+ILF7j+jKZ0UJhoAuhUAbVyWfKcpV1xpVJ1sLtWVjtSUtSdCvCimP
        ZFJM+O5cv4DJBZdSsAjIDoUkLgix3B1ibuIyr0YAhSr/BoJPgT8c2i6443DqkiPmoSNqqRDG9/Wf
        AOIgZIzs+1MPt45rZDfNBSDeswjidxcHu0NeoXh4LCKDZHKq3P8N4P+f81vhvAuOZ5RmXZGbf+RO
        oMbgjzpJvdJ+d3d6+ubt+9tdvl8d5+z5bsAdZmEC/0I9UtNxSKpe4/0uxfGvW00PXcv1Uew49cCM
        diBmrmuznGlhNL4a5/CUUbSYT3eOVtZ1uB2O5SOYe1jkmQhgDcFMa2P1fs4KBSGX6QXTd5xF4AIh
        OPOMJI23brTUlM8NbiVGrN/u9rR2tfpHMiw+hljVsXwzhvURlVuCbZsBiNe9CIPapPhyo3eu2M0U
        g+p8Kvh71Co/EGVeWLr66mr16v9hZZb1H2fyky1k3cNexjiQE/UY5Vtc5euT7rdKCH4AZBEehmwc
        O0jjDhA5YZhN9sDxQ1qBSvQ/SaOz2ufWFhR+EDdPgyVy39MeK7S/q5w/eti+6w9NCiIz4igVwHLf
        o04N5WPEhOB4Rxx/wkCQQj8e2yCtMS424jBqAbjNg5KgfevYi/aPcKdXZVZc99hU1HVN1+uaXh8m
        XSvYtTLrWsn2rGDPStqzkvasLHpW0gkq3WmadV4YnB+wIeljhKvrcuHi/+lyHrIx9QjIHigGlfzr
        7/+9e3YiWYHbLTT6syBT+JFv7PqRTfapx5kjl1CKwQJDkOzEuLFpp2udh3MW4odrAgs+T45enUhE
        Ix6KSMF2Qq0JF1IneVZ5lJ4dQ0WUjn0UBbZyrCuwa0f+/Ltm/y8lo68uu61izBIGyaXV9MAKDDKw
        aqiSt2UlM9jRaj+ZSbjjLtlc5rF45+6ifqfCoYrKn22R8bTlQU3t8FzrnVoHl8fK4P3xxd5Fa3Dp
        aJ13nqK3vvTN5tXprTeyL17R9q6tBMFoql36cWtQkgTQ+82S8qDuBkmA+4fVqAoXQpLUJMxuVakn
        k8oEXNYKaMtEUf9J1+QMjRiN4nCjfTFN6/Rb99i+Wr8BdcEgQAKStL6kjiik0d5p5wpi77GplksD
        bME81ciqlViwYClIllr4HXA+JxMbVncBQlgfchU8wxn8a870ZJj/a4yQDkWEWSRpJfwwsTPUiV2P
        kzdUsJus2v4QC8EcZ15/wCNZfkCJsGkIqjpj8Nl1gFVJnpkkamXvoCQTJT4CJGBSUjLRTrAQqYfe
        5CfbcjT/+vt/DdFszAbs3Myc3vmonZuc3wt8k+EPCNFs0pY+q0BLMnCBNLOohnvFB/49MGS2RnG7
        KVnuU9+3pjTMjX9tSuDR9NCMNlCP2N8g4TIO6kCuo9wyy6UQkIzc2nmsxMHvQRzuX7e5LAWP5aY/
        Usi2PRF+9GBO7vnmkhbLIVkCU72htj7mSiNUmY+QjBj7k3ryfTtmfurJE4Nh8gnsuj8acRPWjEi/
        STICmDuBmahQwoaRkQa/uKW9Ntgq6rW6rC9z6oAZMhkUwAK1ZVokoEJgRQaodQjFBmY0y5fMS04w
        EzGAdekOYYX4HoFYKIyxHkNv1fDb/55KDrDaeVYGKpLqOUaTsGOEzyTFWGOrKNup7MsMaemVdHyr
        ZYBPNto7RDSbSRTGGCXyUhbGVO9JZhi9PtK5D1mFYc3dHft63XRFXw3BGt0yGcUklwvm+XbdgDlm
        kTDSCKeOFcey3vihHwos1+jkvnrIepzLOmjLOvlhXHh0/TvYPfl4Tj6ekf8gDscUp8upy+1Sfbzh
        O0WJrzy8zCvSoR9HSvb7sYK8VfG7hQr1ArQIOhHSf0gKfxeqQWs0CWiiRSk/GWAh8OyTAVApZ77J
        WXSDyWBKxmDFA9QWwFc+4VYMdkHWImOF29hDvwJwpV8py5JiEQPW5Cym5S8AuCjXpzOyl9M0yRhW
        lOTTjWgLn5xxccfc0cZiU5UY2hjR06Z2vhx8mTaP3luGE/R1f6h9+iXaO3yrXYtXP2uN8B277YbB
        hHVCfuueXrYvLztXhvnmi9Jsl+V2urkjQzK5nd42T4ep+Np5G3mQzXTQgqSlxEb1G+IKhmBEvu8M
        qQwjlxqMgIbgwoND6AYwj8N8rihvrpp6UX1pmVm66xALKk43FfcUyVNVj6arYcqvM+tC7hrX+6bV
        1LtGe6QN6ajVa7WGZqvN9P5Q77TMltbRmyOt3+v+pzvRDcto9DTNwHp2Qxi6PA9g0sBYx6lPjXa7
        U7ONZrdRo45h1r4YPa0WC9fQ1E7HgLBYgyutUYOVisWqfmKDfxt1qCqIwDEfhjQB2vO9MSATa8zz
        I1UeVhJRaO99U7qgeMJdPTS1hqbpzVZv/VFtmZcKLXv1/rVK0g1gMLoqmW8Ak+fg6WNQ0NNUcmqN
        VLIJnSoZnA6IyaPkVBIR3TgsUzyjkiO1lu4NV5SOPlY96NrhUjf4y2MP+a5mvFIaKu13JYan/Wzp
        48hwYb13wqh/wXZPPh9+vpgMO6/3Xl6dv+J+vD/pfnbf/mxcjl92G+aHX3q7OnVff3x/s1damZnb
        SchUZnZ62zLcrsicmaxE3GGLPZOR/LPuU5ZMNSa+Np8lFHJ4rMzLBuTWiVkfW6YLEQ+eMGbxokKC
        IcjwmmZD07QG6GW9yHTe9YQ4va11q5wF/JSwTO/NuTehDsfKDLAi+F57r9c/2O3v9/vtvjbY1Q/a
        7d39fnuvOWj3d/d7pRFptUXIlYSYEGImZyepoFGBA778TkSkOS0ii52ka49sL3I8cmfMtTubHzKX
        m468NM1FxRUKN6Gx0Wpdw/+F4T4Lxaxg8APDPWff+2P1FsbAET6hE1jk6GBhkJTWeMkzLYu2T5LR
        CGbGITNWPKink+XVzL+TyJ+5RvZg8oUfh6aELZBVPLdL2BC8RT6o8H11T4WYsd3SwLkcFOBamts7
        JmJW8jBF2O8v5EtH96U88UclXFkpsruLIVkgmZ3ijihYXlTXeN7r8D+SC70kq/L1haRyzkepuO4s
        i+tOsVyuaUZx7WZKYNvqag3so7vKoIyxjkUhRzR0wTt5CxFV7JL68hl6RZmP9RVfVTiXfLJCZ6yq
        u+IjBDJHbE5NW7iy23rgiwjPQGPypAbFHynp6SBTKhQ8z1fB2I17CpXn+Sp4nq8yvIHlJwu5FRsM
        H6Z6lTGDUI8pV8y8Umi9CRLY6bb0tt7UWq1Oo9wDzxJX6IYPgpDovVpyKh9yTxYl/VDDNNQUNwXT
        dFQ/sufnCGe+PyO4uQjjYpi0x7Z88ej3GUyyMhRf+y7hxewX893ku8XfMyzflbviS8Tf5TOugsqr
        +w95s6+uSrlRuUdQCJLfJVgBKwJYYu+dz0fIiDruPURyxSXU4H2JcFafjVCIu5IzFd0+bRTRv359
        0tvtd7X3jePQOz76PFWcc/0lbU6U2+FL71P/Sjv8ZWQfvwp3z68+HZ+da6Op7tvTsuyfXpL9w4fb
        y/7lKiocmB8qwBaro6EYXsthz9vqZkinDgvTfM9P8sfg1otkdpr9bq/fbTTaRa7ozFGRZyWpfmTn
        v6Oau3jUSfIHd7QbG+Yuqz/femi/K0VsB/JPaQzxwB6Tf19Glm75UfpvyRSFVAWnTqHlyiiv4pPo
        a8lR9FhwP/sGSd1LbFeNHErjRd6A8Uo+OdpzaHg1gxQqGYAujGz8RAleSHZNuDfxnUl2u/xYpj/J
        W8x/kg+waKf0Bs+R4aYtiRoy3NAYxtyJ5tVkif7YuFrocWQ7f76qMrWZp8jDS4sPXF2icNvSnjms
        IVG3ENs9cId2wyqk36c4bXJKuZKJgVtaS9Xkf119R291Nz5w4ol9zEcKdra06DaJVv6ALd/+8L/7
        +DMtiWwAAA==
    headers:
      Alt-Svc:
      - h3=":443"; ma=2592000,h3-29=":443"; ma=2592000
      Cache-Control:
      - private
      Content-Encoding:
      - gzip
      Content-Type:
      - application/json; charset=UTF-8
      Date:
      - Tue, 11 Jun 2024 16:25:59 GMT
      Server:
      - ESF
      Transfer-Encoding:
      - chunked
      Vary:
      - Origin
      - X-Origin
      - Referer
      X-Content-Type-Options:
      - nosniff
      X-Frame-Options:
      - SAMEORIGIN
      X-XSS-Protection:
      - '0'
    status:
      code: 200
      message: OK
- request:
    body: !!python/object/new:_io.BytesIO
      state: !!python/tuple
      - !!binary |
        eyJtZXNzYWdlcyI6IFt7InJvbGUiOiAic3lzdGVtIiwgImNvbnRlbnQiOiAiWW91IGhhdmUgbWFu
        eSB0b29scyBhdmFpbGFibGUgdG8geW91IHRvIGhlbHAgeW91IGZpbmQgdGhlIGluZm9ybWF0aW9u
        IHlvdSBuZWVkLiBPbmx5IHVzZSB0aGUgcmVsZXZhbnQgdG9vbHMgZm9yIHRoZSB0YXNrIGF0IGhh
        bmQuXG4gICAgICAgIEZvciBleGFtcGxlLCBpZiB5b3UgYXJlIHNlYXJjaGluZyBmb3IgYXJ0aWNs
        ZXMgb25seSB1c2UgYWdlbnRzIHRoYXQgc2VhcmNoIGZvciBhcnRpY2xlcy5cblxuICAgICAgICBX
        aGVuIHNlYXJjaGluZywgaW5jbHVkZSBhcyBtYW55IHNlYXJjaCB0ZXJtcyBhcyBuZWVkZWQgdG8g
        ZmluZCB0aGUgcmVzdWx0cyB5b3UgYXJlIGxvb2tpbmcgZm9yLiBCZSB2ZXJ5IHRlcnNlIGluIHRo
        ZSBxdWVyeSBwYXJhbWV0ZXJzIHRvIGdldCB0aGUgYmVzdCByZXN1bHRzLlxuICAgICAgICBUaGUg
        c2VhcmNoIGVuZ2luZSBpcyBnb29nbGUgc28geW91IGNhbiB1c2UgdGhlIHNhbWUgc2VhcmNoIG9w
        ZXJhdG9ycyB5b3Ugd291bGQgdXNlIG9uIGdvb2dsZS5cbiAgICAgICAgRG9uJ3QgbGltaXQgdGhl
        IHJlc3VsdHMgZnJvbSB0aGUgc2VhcmNoIGFzIHRoZSBmaXJzdCBhbnN3ZXIgbWlnaHQgbm90IGJl
        IHRoZSBiZXN0IGFuc3dlci5cblxuICAgICAgICBMZXQncyBzdGFydCBieSB0aGlua2luZyB0aHJv
        dWdoIHRoZSBwcm9ibGVtLiBGb3IgZXhhbXBsZTpcbiAgICAgICAgICBVU0VSOiBcIldoYXQgaXMg
        dGhlIGNhcGl0YWwgb2YgRnJhbmNlP1wiXG4gICAgICAgICAgUExBTjpcbiAgICAgICAgICAgIC0g
        RGV0ZXJtaW5lIHdoYXQgdGhlIHVzZXIgaXMgYXNraW5nIGZvci4gSW4gdGhpcyBjYXNlLCB0aGUg
        Y2FwaXRhbCBvZiBGcmFuY2UuXG4gICAgICAgICAgICAtIEFERCBpbmZvcm1hdGlvbiB0byB0aGUg
        dXNlciBxdWVyeSBpZiBuZWVkZWQuXG4gICAgICAgICAgICAtIFNFQVJDSDogVXNlIHRoZSBzZWFy
        Y2ggdG9vbCB0byBmaW5kIHRoZSBhbnN3ZXIuIEluY2x1ZGUgRVZFUllUSElORyBmcm9tIHRoZSB1
        c2VyIHF1ZXJ5IHBsdXMgYW55IGFkZGl0aW9uYWwgaW5mb3JtYXRpb24uXG4gICAgICAgICAgICAt
        IFNDUkFQRTogSWYgbmVlZGVkLCB1c2UgdGhlIHNjcmFwaW5nIHRvb2wgdG8gZ28gdG8gdGhlIHNp
        dGUgYW5kIGdldCB0aGUgaW5mb3JtYXRpb24uXG4gICAgICAgICAgICAtIEZPTExPVzogRm9sbG93
        IGxpbmtzIGlmIG5lZWRlZC5cbiAgICAgICAgICAgIC0gUkVUVVJOOiBSZXR1cm4gdGhlIGFuc3dl
        ciBhbmQgdGhlIHNvdXJjZSBvZiB0aGUgaW5mb3JtYXRpb24uXG5cbiAgICAgICAgTGV0J3MgdGhp
        bmsgdGhyb3VnaCBzdGVwIGJ5IHN0ZXAuIEV4cGxhaW4gd2hhdCB5b3UgYXJlIGdvaW5nIHRvIGRv
        IHRoZW4gZG8gaXRcbiJ9LCB7InJvbGUiOiAidXNlciIsICJjb250ZW50IjogW3sidHlwZSI6ICJ0
        ZXh0IiwgInRleHQiOiAiSW4gd2hhdCBjb3VudHkgaXMgTW9ycm93IE9oaW8gbG9jYXRlZD8ifV19
        LCB7InJvbGUiOiAiYXNzaXN0YW50IiwgImNvbnRlbnQiOiAiTW9ycm93LCBPaGlvIGlzIGxvY2F0
        ZWQgaW4gV2FycmVuIENvdW50eS4ifSwgeyJyb2xlIjogInVzZXIiLCAiY29udGVudCI6IFt7InR5
        cGUiOiAidGV4dCIsICJ0ZXh0IjogIldoZW4gd2FzIGl0IGZvdW5kZWQ/In1dfSwgeyJyb2xlIjog
        ImFzc2lzdGFudCIsICJjb250ZW50IjogIiIsICJ0b29sX2NhbGxzIjogW3siaWQiOiAiY2FsbF9a
        MmY5aHVVZXJNQTdLbkFYRm1NdHJDNzQiLCAidHlwZSI6ICJmdW5jdGlvbiIsICJmdW5jdGlvbiI6
        IHsibmFtZSI6ICJBZ2VudHNMb2dpY1VuaXRfY29udm9fV2ViU2VhcmNoQWdlbnRfc2VhcmNoIiwg
        ImFyZ3VtZW50cyI6ICJ7J3Rlcm0nOiAnTW9ycm93IE9oaW8gZm91bmRpbmcgeWVhcid9In19XX0s
        IHsicm9sZSI6ICJ0b29sIiwgInRvb2xfY2FsbF9pZCI6ICJjYWxsX1oyZjlodVVlck1BN0tuQVhG
        bU10ckM3NCIsICJjb250ZW50IjogIlt7XCJhY3Rpb25cIjogXCJjcmVhdGVkIG5ldyBjb252ZXJz
        YXRpb25cIiwgXCJjb252ZXJzYXRpb25faWRcIjogXCJ0ZXN0X3Jlc2VhcmNoX2ZvbGxvd3VwXzFc
        In0sIFwie1xcXCJ1cmxcXFwiOlxcXCJodHRwczovL2hpc3RvcnlpbnlvdXJvd25iYWNreWFyZC5j
        b20vY2l0eS9tb3Jyb3ctb2gvXFxcIixcXFwidGl0bGVcXFwiOlxcXCJNb3Jyb3cgKE9IKSAtIEhp
        c3RvcnkgaW4gWW91ciBPd24gQmFja3lhcmRcXFwiLFxcXCJkZXNjcmlwdGlvblxcXCI6XFxcIk1v
        cnJvdywgT2hpbyB3YXMgbGFpZCBvdXQgaW4gQXVndXN0IDE4NDQgYW5kIHdhcyBuYW1lZCBpbiBo
        b25vciBvZiB0aGUgZm9ybWVyIGdvdmVybm9yLCBKZXJlbWlhaCBNb3Jyb3cuXFxcIn1cXG57XFxc
        InVybFxcXCI6XFxcImh0dHBzOi8vZW4ud2lraXBlZGlhLm9yZy93aWtpL01vcnJvdyxfT2hpb1xc
        XCIsXFxcInRpdGxlXFxcIjpcXFwiTW9ycm93LCBPaGlvIC0gV2lraXBlZGlhXFxcIixcXFwiZGVz
        Y3JpcHRpb25cXFwiOlxcXCJNb3Jyb3cgaXMgYSB2aWxsYWdlIGluIFNhbGVtIFRvd25zaGlwLCBX
        YXJyZW4gQ291bnR5LCBPaGlvLCBVbml0ZWQgU3RhdGVzLiBUaGUgcG9wdWxhdGlvbiB3YXMgMiww
        NDkgYXQgdGhlIDIwMjAgY2Vuc3VzLlxcXCJ9XFxue1xcXCJ1cmxcXFwiOlxcXCJodHRwczovL3d3
        dy5zYWxlbS10b3duc2hpcC5saWIub2gudXMvY29udGVudC9tb3Jyb3ctb2hpby1oaXN0b3J5LXZp
        ZGVvcy1oaXN0b3J5LXlvdXItb3duLWJhY2t5YXJkXFxcIixcXFwidGl0bGVcXFwiOlxcXCJNb3Jy
        b3cgT2hpbyBIaXN0b3J5IFZpZGVvcyBieSBIaXN0b3J5IGluIFlvdXIgT3duIEJhY2t5YXJkIC4u
        LlxcXCIsXFxcImRlc2NyaXB0aW9uXFxcIjpcXFwiVGhlIFNjaG9vbHMgb2YgdGhlIE1vcnJvdywg
        T2hpbyBhcmVhIC0gWW91VHViZSBUaGUgTW9ycm93LCBPaGlvIEJyZXdlcnkgLSBZb3VUdWJlIFRo
        ZSBUcmFpbnMgb2YgTW9ycm93LCBPaGlvIC0gWW91VHViZS5cXFwifVxcbntcXFwidXJsXFxcIjpc
        XFwiaHR0cHM6Ly93d3cuZmFtaWx5c2VhcmNoLm9yZy9lbi93aWtpL01vcnJvd19Db3VudHksX09o
        aW9fR2VuZWFsb2d5XFxcIixcXFwidGl0bGVcXFwiOlxcXCJNb3Jyb3cgQ291bnR5LCBPaGlvIEdl
        bmVhbG9neSBcXHUyMDIyIEZhbWlseVNlYXJjaFxcXCIsXFxcImRlc2NyaXB0aW9uXFxcIjpcXFwi
        TW9ycm93IENvdW50eSB3YXMgbmFtZWQgZm9yIEplcmVtaWFoIE1vcnJvdywgd2hvIHdhcyBHb3Zl
        cm5vciBvZiBPaGlvIGZyb20gMTgyMiB0byAxODI2LiBUaGUgY291bnR5IGlzIGxvY2F0ZWQgaW4g
        dGhlIGNlbnRyYWwgYXJlYSBvZiB0aGUgc3RhdGUuIENvdW50eVxcdTAwYTAuLi5cXFwifVxcbntc
        XFwidXJsXFxcIjpcXFwiaHR0cHM6Ly9hcmNoaXZlLm9yZy9kZXRhaWxzL2hpc3RvcnlvZm1vcnJv
        d2MwMHBlcnJcXFwiLFxcXCJ0aXRsZVxcXCI6XFxcIkhpc3Rvcnkgb2YgTW9ycm93IENvdW50eSBh
        bmQgT2hpbyA6IGNvbnRhaW5pbmcgYSBicmllZiBoaXN0b3J5IG9mIHRoZSAuLi5cXFwiLFxcXCJk
        ZXNjcmlwdGlvblxcXCI6XFxcIk5vdiAyLCAyMDE2IC4uLiBIaXN0b3J5IG9mIE1vcnJvdyBDb3Vu
        dHkgYW5kIE9oaW8gOiBjb250YWluaW5nIGEgYnJpZWYgaGlzdG9yeSBvZiB0aGUgc3RhdGUgb2Yg
        T2hpbyAuLi4gYSBoaXN0b3J5IG9mIE1vcnJvdyBDb3VudHkgLi4uIGJpb2dyYXBoaWNhbCBza2V0
        Y2hlcyxcXHUwMGEwLi4uXFxcIn1cXG57XFxcInVybFxcXCI6XFxcImh0dHBzOi8vd3d3Lm9oaW8u
        ZWR1L25ld3MvMjAyMi8wMi9ib2JjYXRzLWZpbmQtcGVyc29uYWwtcHJvZmVzc2lvbmFsLWxvdmUt
        dGhyb3VnaC1zdHVkZW50LWxlYWRlcnNoaXAtc2VydmljZVxcXCIsXFxcInRpdGxlXFxcIjpcXFwi
        Qm9iY2F0cyBmaW5kIHBlcnNvbmFsLCBwcm9mZXNzaW9uYWwgbG92ZSB0aHJvdWdoIHN0dWRlbnQg
        bGVhZGVyc2hpcCAuLi5cXFwiLFxcXCJkZXNjcmlwdGlvblxcXCI6XFxcIkZlYiA5LCAyMDIyIC4u
        LiAuLi4gTW9ycm93IGJlZ2FuIGRhdGluZy4gXFx1MjAxY0JTTyBsb3ZlLiBUaGF0J3Mgd2hhdCAu
        Li4gQm90aCBEYW5pZWwgYW5kIE1vcnJvdyBkZWRpY2F0ZWQgbXVjaCBvZiB0aGVpciBzdHVkZW50
        IHllYXJzIGF0IE9ISU8gLi4uIGZpcnN0LXllYXIgYWR2aXNpbmcgYW5kXFx1MDBhMC4uLlxcXCJ9
        XFxue1xcXCJ1cmxcXFwiOlxcXCJodHRwczovL21vcnJvd2NvdW50eW9oaW8uZ292L2dvdmVybm1l
        bnQvY291bnR5X2VsZWN0ZWRfb2ZmaWNpYWxzL2NvbW1vbl9wbGVhc19jb3VydC9jb3VydF9oaXN0
        b3J5LnBocFxcXCIsXFxcInRpdGxlXFxcIjpcXFwiQ291cnQgSGlzdG9yeVxcXCIsXFxcImRlc2Ny
        aXB0aW9uXFxcIjpcXFwiTW9ycm93IENvdW50eSwgT2hpbyB3YXMgY3JlYXRlZCB3aXRoIHRoZSBw
        YXNzYWdlIG9mIGFuIEFjdCBvZiB0aGUgT2hpbyBHZW5lcmFsIEFzc2VtYmx5IG9uIEZlYnJ1YXJ5
        IDI0LCAxODQ4LiBGb3VyIHRvd25zaGlwcyBmcm9tIGVhY2ggb2YgZm91ciBjb3VudGllcyAtLVxc
        dTAwYTAuLi5cXFwifVxcbntcXFwidXJsXFxcIjpcXFwiaHR0cHM6Ly93d3cubGl0dGxlbWlhbWlo
        aXN0b3J5Lm9yZy9hYm91dC11c1xcXCIsXFxcInRpdGxlXFxcIjpcXFwiQUJPVVQgVVMgfCBsaXR0
        bGVtaWFtaWhpc3RvcnlcXFwiLFxcXCJkZXNjcmlwdGlvblxcXCI6XFxcIldlIHdlcmUgZm91bmRl
        ZCBpbiBGZWJydWFyeSAyMDEzIGFzIHRoZSBNb3Jyb3cgQXJlYSBIaXN0b3JpY2FsIFNvY2lldHkg
        YnkgYSBncm91cCBvZiBpbmRpdmlkdWFscyB3aG8gcmVjb2duaXplZCB0aGF0IHRoZSBhcmVhIHN1
        cnJvdW5kaW5nIE1vcnJvdywgT2hpbyBpc1xcdTAwYTAuLi5cXFwifVxcbntcXFwidXJsXFxcIjpc
        XFwiaHR0cHM6Ly93d3cubG9jLmdvdi9pdGVtL3JjMDEwMDIzNDgvXFxcIixcXFwidGl0bGVcXFwi
        OlxcXCJIaXN0b3J5IG9mIE1vcnJvdyBDb3VudHkgYW5kIE9oaW8uIHwgTGlicmFyeSBvZiBDb25n
        cmVzc1xcXCIsXFxcImRlc2NyaXB0aW9uXFxcIjpcXFwiSGlzdG9yeSBvZiBNb3Jyb3cgQ291bnR5
        IGFuZCBPaGlvIC4gQ2hpY2FnbywgTy4gTC4gQmFza2luICYgY28sIDE4ODAuIFBkZi4gaHR0cHM6
        Ly93d3cubG9jLmdvdi9pdGVtL3JjMDEwMDIzNDgvLiBBUEEgY2l0YXRpb24gc3R5bGU6IFBlcnJp
        biwgVy4gSC4sIEJhdHRsZSxcXHUwMGEwLi4uXFxcIn1cXG57XFxcInVybFxcXCI6XFxcImh0dHBz
        Oi8vd3d3LmZhY2Vib29rLmNvbS93Y2hzbXVzZXVtL3Bvc3RzL3RoZS10b3duLW9mLW1vcnJvdy13
        YXMtbGFpZC1vdXQtaW4tYXVndXN0LTE4NDQtYnktd2lsbGlhbS1oY2xlbWVudC1nZW9yZ2Uta2Vj
        ay1hLzMwMTA2NzQyNTIzMDQ0NjEvXFxcIixcXFwidGl0bGVcXFwiOlxcXCJUaGUuLi4gLSBIYXJt
        b24gTXVzZXVtIC8gV2FycmVuIENvdW50eSBIaXN0b3JpY2FsIFNvY2lldHkgLi4uXFxcIixcXFwi
        ZGVzY3JpcHRpb25cXFwiOlxcXCJBcHIgMjgsIDIwMjAgLi4uIHllYXJzKSwgYXMgd2VsbCBhcyB0
        aGUgOXRoIGdvdmVybm9yIG9mIHRoZSAuLi4gRm9yIG1vcmUgb24gdGhlIGhpc3Rvcnkgb2YgTW9y
        cm93IChhcyB3ZWxsIGFzIHNvbWUgLi4uICNtb3Jyb3cgI21vcnJvd29oaW8gI29oaW8gI29oaW9o
        aXN0b3J5ICNcXHUwMGEwLi4uXFxcIn1cXG5cIl0ifV0sICJtb2RlbCI6ICJncHQtNC10dXJibyIs
        ICJzdHJlYW0iOiB0cnVlLCAidGVtcGVyYXR1cmUiOiAwLjMsICJ0b29scyI6IFt7InR5cGUiOiAi
        ZnVuY3Rpb24iLCAiZnVuY3Rpb24iOiB7Im5hbWUiOiAiQWdlbnRzTG9naWNVbml0X2NvbnZvX1dl
        YlNlYXJjaEFnZW50X3NlYXJjaCIsICJkZXNjcmlwdGlvbiI6ICJTZWFyY2ggZ29vZ2xlIG9uIHRo
        ZSBnaXZlbiB0ZXJtIGFuZCBnZXQgdGhlIHJlc3VsdHMuXG4gICAgICAgIDpwYXJhbSBwcm9jZXNz
        X2lkOlxuICAgICAgICA6cGFyYW0gcGFyYW1zOiB0aGUgc2VhcmNoIHBhcmFtc1xuICAgICAgICA6
        cmV0dXJuOiIsICJwYXJhbWV0ZXJzIjogeyJwcm9wZXJ0aWVzIjogeyJ0ZXJtIjogeyJkZXNjcmlw
        dGlvbiI6ICJUaGUgcXVlcnkuIEJlIHZlcnkgZXhwbGljaXQgYW5kIHZlcmJvc2UgaW4geW91ciBx
        dWVzdGlvbi4gVGhpcyBpcyBnb2luZyB0byBhIEdPT0dMRSBzZWFyY2ggZW5naW5lLiIsICJ0aXRs
        ZSI6ICJUZXJtIiwgInR5cGUiOiAic3RyaW5nIn0sICJudW1fcmVzdWx0cyI6IHsiZGVmYXVsdCI6
        IDEwLCAiZGVzY3JpcHRpb24iOiAiVGhlIG51bWJlciBvZiByZXN1bHRzIHRvIHJldHVybiIsICJ0
        aXRsZSI6ICJOdW0gUmVzdWx0cyIsICJ0eXBlIjogImludGVnZXIifSwgImxhbmciOiB7ImRlZmF1
        bHQiOiAiZW4iLCAiZGVzY3JpcHRpb24iOiAiVGhlIGxhbmd1YWdlIHRvIHNlYXJjaCBpbiIsICJ0
        aXRsZSI6ICJMYW5nIiwgInR5cGUiOiAic3RyaW5nIn0sICJkYXRlUmVzdHJpY3QiOiB7ImFueU9m
        IjogW3sidHlwZSI6ICJzdHJpbmcifSwgeyJ0eXBlIjogIm51bGwifV0sICJkZWZhdWx0IjogbnVs
        bCwgImRlc2NyaXB0aW9uIjogIlJlc3RyaWN0IHRoZSBzZWFyY2ggdG8gYSBzcGVjaWZpYyBkYXRl
        IHJhbmdlIiwgInRpdGxlIjogIkRhdGVyZXN0cmljdCJ9fSwgInJlcXVpcmVkIjogWyJ0ZXJtIl0s
        ICJ0aXRsZSI6ICJJbnB1dE1vZGVsIiwgInR5cGUiOiAib2JqZWN0In19fSwgeyJ0eXBlIjogImZ1
        bmN0aW9uIiwgImZ1bmN0aW9uIjogeyJuYW1lIjogIkFnZW50c0xvZ2ljVW5pdF9jb252b19TY3Jh
        cGluZ0FnZW50X2dldFBhZ2VDb250ZW50IiwgImRlc2NyaXB0aW9uIjogIkdldCB0aGUgY29udGVu
        dCBvZiB0aGUgcGFnZSBhdCB0aGUgZ2l2ZW4gVVJMXG4gICAgICAgIDpwYXJhbSBwcm9jZXNzX2lk
        OlxuICAgICAgICA6cGFyYW0gdXJsOlxuICAgICAgICA6cmV0dXJuOiIsICJwYXJhbWV0ZXJzIjog
        eyJwcm9wZXJ0aWVzIjogeyJ1cmwiOiB7ImRlc2NyaXB0aW9uIjogIlRoZSBVUkwgdG8gZ2V0IHRo
        ZSBjb250ZXh0IG9mIiwgInRpdGxlIjogIlVybCIsICJ0eXBlIjogInN0cmluZyJ9fSwgInJlcXVp
        cmVkIjogWyJ1cmwiXSwgInRpdGxlIjogIklucHV0TW9kZWwiLCAidHlwZSI6ICJvYmplY3QifX19
        XX0=
      - 0
      - null
    headers:
      accept:
      - application/json
      accept-encoding:
      - gzip, deflate
      authorization:
      - XXXXXX
      connection:
      - keep-alive
      content-length:
      - '6956'
      content-type:
      - application/json
      host:
      - api.openai.com
      user-agent:
      - AsyncOpenAI/Python 1.33.0
      x-stainless-arch:
      - x64
      x-stainless-async:
      - async:asyncio
      x-stainless-lang:
      - python
      x-stainless-os:
      - MacOS
      x-stainless-package-version:
      - 1.33.0
      x-stainless-runtime:
      - CPython
      x-stainless-runtime-version:
      - 3.11.7
    method: POST
    uri: https://api.openai.com/v1/chat/completions
  response:
    body:
      string: 'data: {"id":"chatcmpl-9YybnadTRRJziwbDJrJ6P0piY2P8U","object":"chat.completion.chunk","created":1718123159,"model":"gpt-4-turbo-2024-04-09","system_fingerprint":"fp_31a6c0accf","choices":[{"index":0,"delta":{"role":"assistant","content":""},"logprobs":null,"finish_reason":null}]}


        data: {"id":"chatcmpl-9YybnadTRRJziwbDJrJ6P0piY2P8U","object":"chat.completion.chunk","created":1718123159,"model":"gpt-4-turbo-2024-04-09","system_fingerprint":"fp_31a6c0accf","choices":[{"index":0,"delta":{"content":"M"},"logprobs":null,"finish_reason":null}]}


        data: {"id":"chatcmpl-9YybnadTRRJziwbDJrJ6P0piY2P8U","object":"chat.completion.chunk","created":1718123159,"model":"gpt-4-turbo-2024-04-09","system_fingerprint":"fp_31a6c0accf","choices":[{"index":0,"delta":{"content":"orrow"},"logprobs":null,"finish_reason":null}]}


        data: {"id":"chatcmpl-9YybnadTRRJziwbDJrJ6P0piY2P8U","object":"chat.completion.chunk","created":1718123159,"model":"gpt-4-turbo-2024-04-09","system_fingerprint":"fp_31a6c0accf","choices":[{"index":0,"delta":{"content":","},"logprobs":null,"finish_reason":null}]}


        data: {"id":"chatcmpl-9YybnadTRRJziwbDJrJ6P0piY2P8U","object":"chat.completion.chunk","created":1718123159,"model":"gpt-4-turbo-2024-04-09","system_fingerprint":"fp_31a6c0accf","choices":[{"index":0,"delta":{"content":"
        Ohio"},"logprobs":null,"finish_reason":null}]}


        data: {"id":"chatcmpl-9YybnadTRRJziwbDJrJ6P0piY2P8U","object":"chat.completion.chunk","created":1718123159,"model":"gpt-4-turbo-2024-04-09","system_fingerprint":"fp_31a6c0accf","choices":[{"index":0,"delta":{"content":"
        was"},"logprobs":null,"finish_reason":null}]}


        data: {"id":"chatcmpl-9YybnadTRRJziwbDJrJ6P0piY2P8U","object":"chat.completion.chunk","created":1718123159,"model":"gpt-4-turbo-2024-04-09","system_fingerprint":"fp_31a6c0accf","choices":[{"index":0,"delta":{"content":"
        founded"},"logprobs":null,"finish_reason":null}]}


        data: {"id":"chatcmpl-9YybnadTRRJziwbDJrJ6P0piY2P8U","object":"chat.completion.chunk","created":1718123159,"model":"gpt-4-turbo-2024-04-09","system_fingerprint":"fp_31a6c0accf","choices":[{"index":0,"delta":{"content":"
        in"},"logprobs":null,"finish_reason":null}]}


        data: {"id":"chatcmpl-9YybnadTRRJziwbDJrJ6P0piY2P8U","object":"chat.completion.chunk","created":1718123159,"model":"gpt-4-turbo-2024-04-09","system_fingerprint":"fp_31a6c0accf","choices":[{"index":0,"delta":{"content":"
        August"},"logprobs":null,"finish_reason":null}]}


        data: {"id":"chatcmpl-9YybnadTRRJziwbDJrJ6P0piY2P8U","object":"chat.completion.chunk","created":1718123159,"model":"gpt-4-turbo-2024-04-09","system_fingerprint":"fp_31a6c0accf","choices":[{"index":0,"delta":{"content":"
        "},"logprobs":null,"finish_reason":null}]}


        data: {"id":"chatcmpl-9YybnadTRRJziwbDJrJ6P0piY2P8U","object":"chat.completion.chunk","created":1718123159,"model":"gpt-4-turbo-2024-04-09","system_fingerprint":"fp_31a6c0accf","choices":[{"index":0,"delta":{"content":"184"},"logprobs":null,"finish_reason":null}]}


        data: {"id":"chatcmpl-9YybnadTRRJziwbDJrJ6P0piY2P8U","object":"chat.completion.chunk","created":1718123159,"model":"gpt-4-turbo-2024-04-09","system_fingerprint":"fp_31a6c0accf","choices":[{"index":0,"delta":{"content":"4"},"logprobs":null,"finish_reason":null}]}


        data: {"id":"chatcmpl-9YybnadTRRJziwbDJrJ6P0piY2P8U","object":"chat.completion.chunk","created":1718123159,"model":"gpt-4-turbo-2024-04-09","system_fingerprint":"fp_31a6c0accf","choices":[{"index":0,"delta":{"content":"."},"logprobs":null,"finish_reason":null}]}


        data: {"id":"chatcmpl-9YybnadTRRJziwbDJrJ6P0piY2P8U","object":"chat.completion.chunk","created":1718123159,"model":"gpt-4-turbo-2024-04-09","system_fingerprint":"fp_31a6c0accf","choices":[{"index":0,"delta":{},"logprobs":null,"finish_reason":"stop"}]}
>>>>>>> ea83812d


        data: [DONE]


        '
    headers:
      CF-Cache-Status:
      - DYNAMIC
      CF-RAY:
<<<<<<< HEAD
      - 88fa4ecc29739121-ORD
=======
      - 8922f5d3ab7e75ee-SEA
>>>>>>> ea83812d
      Connection:
      - keep-alive
      Content-Type:
      - text/event-stream; charset=utf-8
      Date:
<<<<<<< HEAD
      - Thu, 06 Jun 2024 18:01:29 GMT
      Server:
      - cloudflare
      Set-Cookie:
      - __cf_bm=AULvxbqPxz7nMj7dt.lNg_X6RPX8PZwiCPJWCpsztQw-1717696889-1.0.1.1-.UTd0nm2pjcRiRODTMNcMgHCKVE1H7Xk68SDXKZ4TwkXMEpThnfaCBrNzh_.dqooPgfs0fnTM8FzKbe7pmciug;
        path=/; expires=Thu, 06-Jun-24 18:31:29 GMT; domain=.api.openai.com; HttpOnly;
        Secure; SameSite=None
      - _cfuvid=ZazfI1FXIdn4WkqC_tdusladCrKtdZZ48uisCGnwH_A-1717696889490-0.0.1.1-604800000;
=======
      - Tue, 11 Jun 2024 16:26:00 GMT
      Server:
      - cloudflare
      Set-Cookie:
      - __cf_bm=DFLtodBEfS7RNh09Vl6Ri88GJ4mlw4Z97eiOUGGfk7c-1718123160-1.0.1.1-tVTD6sZRqe3vNE3WjuHjyuCZzvLuEHW83Ntwj3bruOEiieoa9PGSBtKFDOsRpXiPxB_5bZ.Bvo8w.TR7SvU1Pw;
        path=/; expires=Tue, 11-Jun-24 16:56:00 GMT; domain=.api.openai.com; HttpOnly;
        Secure; SameSite=None
      - _cfuvid=J7nY4.U57rDtoS3fTpNAtiLMZVen5gZ74Ivsys3AVY8-1718123160600-0.0.1.1-604800000;
>>>>>>> ea83812d
        path=/; domain=.api.openai.com; HttpOnly; Secure; SameSite=None
      Transfer-Encoding:
      - chunked
      alt-svc:
      - h3=":443"; ma=86400
      openai-organization:
      - august-data
      openai-processing-ms:
<<<<<<< HEAD
      - '1480'
=======
      - '671'
>>>>>>> ea83812d
      openai-version:
      - '2020-10-01'
      strict-transport-security:
      - max-age=15724800; includeSubDomains
      x-ratelimit-limit-requests:
      - '10000'
      x-ratelimit-limit-tokens:
      - '800000'
      x-ratelimit-remaining-requests:
      - '9999'
      x-ratelimit-remaining-tokens:
<<<<<<< HEAD
      - '798120'
      x-ratelimit-reset-requests:
      - 6ms
      x-ratelimit-reset-tokens:
      - 140ms
      x-request-id:
      - req_7d466bd9845d715b0ee9c5c035e23971
=======
      - '798791'
      x-ratelimit-reset-requests:
      - 6ms
      x-ratelimit-reset-tokens:
      - 90ms
      x-request-id:
      - req_b2b655968cce33c261e87445591fb444
>>>>>>> ea83812d
    status:
      code: 200
      message: OK
version: 1<|MERGE_RESOLUTION|>--- conflicted
+++ resolved
@@ -22,452 +22,6 @@
         dXNlciBxdWVyeSBpZiBuZWVkZWQuXG4gICAgICAgICAgICAtIFNFQVJDSDogVXNlIHRoZSBzZWFy
         Y2ggdG9vbCB0byBmaW5kIHRoZSBhbnN3ZXIuIEluY2x1ZGUgRVZFUllUSElORyBmcm9tIHRoZSB1
         c2VyIHF1ZXJ5IHBsdXMgYW55IGFkZGl0aW9uYWwgaW5mb3JtYXRpb24uXG4gICAgICAgICAgICAt
-<<<<<<< HEAD
-        IFNDUkFQRTogVXNlIHRoZSBzY3JhcGluZyB0b29sIHRvIGdldCB0aGUgZnVsbCBjb250ZW50IG9m
-        IHRoZSBwYWdlLiBNYWtlIHN1cmUgeW91IGdldCB0aGUgZnVsbCBjb250ZW50cy5cbiAgICAgICAg
-        ICAgIC0gRk9MTE9XOiBGb2xsb3cgbGlua3MgaWYgbmVlZGVkLlxuICAgICAgICAgICAgLSBSRVRV
-        Uk46IFJldHVybiB0aGUgYW5zd2VyIGFuZCB0aGUgc291cmNlIG9mIHRoZSBpbmZvcm1hdGlvbi5c
-        blxuICAgICAgICBMZXQncyB0aGluayB0aHJvdWdoIHN0ZXAgYnkgc3RlcC4gRXhwbGFpbiB3aGF0
-        IHlvdSBhcmUgZ29pbmcgdG8gZG8gdGhlbiBjYWxsIHRoZSB0b29scyB0byBnZXQgaXQgZG9uZSBh
-        bGwgaW4gdGhlIHNhbWUgY3ljbGUuXG4ifSwgeyJyb2xlIjogInVzZXIiLCAiY29udGVudCI6IFt7
-        InR5cGUiOiAidGV4dCIsICJ0ZXh0IjogIkluIHdoYXQgY291bnR5IGlzIHRoZSBjaXR5IG9mIE1v
-        cnJvdyBPaGlvIGxvY2F0ZWQ/In1dfV0sICJtb2RlbCI6ICJncHQtNC10dXJibyIsICJzdHJlYW0i
-        OiB0cnVlLCAidGVtcGVyYXR1cmUiOiAwLjMsICJ0b29scyI6IFt7InR5cGUiOiAiZnVuY3Rpb24i
-        LCAiZnVuY3Rpb24iOiB7Im5hbWUiOiAiQWdlbnRzTG9naWNVbml0X2NvbnZvX1dlYlNlYXJjaEFn
-        ZW50X3NlYXJjaCIsICJkZXNjcmlwdGlvbiI6ICJTZWFyY2ggZ29vZ2xlIG9uIHRoZSBnaXZlbiB0
-        ZXJtIGFuZCBnZXQgdGhlIHJlc3VsdHMuXG4gICAgICAgIDpwYXJhbSBwcm9jZXNzX2lkOlxuICAg
-        ICAgICA6cGFyYW0gcGFyYW1zOiB0aGUgc2VhcmNoIHBhcmFtc1xuICAgICAgICA6cmV0dXJuOiIs
-        ICJwYXJhbWV0ZXJzIjogeyIkZGVmcyI6IHsiU2VhcmNoUGFyYW1zIjogeyJwcm9wZXJ0aWVzIjog
-        eyJ0ZXJtIjogeyJkZXNjcmlwdGlvbiI6ICJUaGUgcXVlcnkuIEJlIHZlcnkgZXhwbGljaXQgYW5k
-        IHZlcmJvc2UgaW4geW91ciBxdWVzdGlvbi4gVGhpcyBpcyBnb2luZyB0byBhIEdPT0dMRSBzZWFy
-        Y2ggZW5naW5lLiIsICJ0aXRsZSI6ICJUZXJtIiwgInR5cGUiOiAic3RyaW5nIn0sICJudW1fcmVz
-        dWx0cyI6IHsiZGVmYXVsdCI6IDEwLCAiZGVzY3JpcHRpb24iOiAiVGhlIG51bWJlciBvZiByZXN1
-        bHRzIHRvIHJldHVybiIsICJ0aXRsZSI6ICJOdW0gUmVzdWx0cyIsICJ0eXBlIjogImludGVnZXIi
-        fSwgImxhbmciOiB7ImRlZmF1bHQiOiAiZW4iLCAiZGVzY3JpcHRpb24iOiAiVGhlIGxhbmd1YWdl
-        IHRvIHNlYXJjaCBpbiIsICJ0aXRsZSI6ICJMYW5nIiwgInR5cGUiOiAic3RyaW5nIn0sICJkYXRl
-        UmVzdHJpY3QiOiB7ImFueU9mIjogW3sidHlwZSI6ICJzdHJpbmcifSwgeyJ0eXBlIjogIm51bGwi
-        fV0sICJkZWZhdWx0IjogbnVsbCwgImRlc2NyaXB0aW9uIjogIlJlc3RyaWN0IHRoZSBzZWFyY2gg
-        dG8gYSBzcGVjaWZpYyBkYXRlIHJhbmdlIiwgInRpdGxlIjogIkRhdGVyZXN0cmljdCJ9fSwgInJl
-        cXVpcmVkIjogWyJ0ZXJtIl0sICJ0aXRsZSI6ICJTZWFyY2hQYXJhbXMiLCAidHlwZSI6ICJvYmpl
-        Y3QifX0sICJwcm9wZXJ0aWVzIjogeyJib2R5IjogeyJhbGxPZiI6IFt7InByb3BlcnRpZXMiOiB7
-        InRlcm0iOiB7ImRlc2NyaXB0aW9uIjogIlRoZSBxdWVyeS4gQmUgdmVyeSBleHBsaWNpdCBhbmQg
-        dmVyYm9zZSBpbiB5b3VyIHF1ZXN0aW9uLiBUaGlzIGlzIGdvaW5nIHRvIGEgR09PR0xFIHNlYXJj
-        aCBlbmdpbmUuIiwgInRpdGxlIjogIlRlcm0iLCAidHlwZSI6ICJzdHJpbmcifSwgIm51bV9yZXN1
-        bHRzIjogeyJkZWZhdWx0IjogMTAsICJkZXNjcmlwdGlvbiI6ICJUaGUgbnVtYmVyIG9mIHJlc3Vs
-        dHMgdG8gcmV0dXJuIiwgInRpdGxlIjogIk51bSBSZXN1bHRzIiwgInR5cGUiOiAiaW50ZWdlciJ9
-        LCAibGFuZyI6IHsiZGVmYXVsdCI6ICJlbiIsICJkZXNjcmlwdGlvbiI6ICJUaGUgbGFuZ3VhZ2Ug
-        dG8gc2VhcmNoIGluIiwgInRpdGxlIjogIkxhbmciLCAidHlwZSI6ICJzdHJpbmcifSwgImRhdGVS
-        ZXN0cmljdCI6IHsiYW55T2YiOiBbeyJ0eXBlIjogInN0cmluZyJ9LCB7InR5cGUiOiAibnVsbCJ9
-        XSwgImRlZmF1bHQiOiBudWxsLCAiZGVzY3JpcHRpb24iOiAiUmVzdHJpY3QgdGhlIHNlYXJjaCB0
-        byBhIHNwZWNpZmljIGRhdGUgcmFuZ2UiLCAidGl0bGUiOiAiRGF0ZXJlc3RyaWN0In19LCAicmVx
-        dWlyZWQiOiBbInRlcm0iXSwgInRpdGxlIjogIlNlYXJjaFBhcmFtcyIsICJ0eXBlIjogIm9iamVj
-        dCJ9XSwgImRlZmF1bHQiOiBudWxsfX0sICJ0aXRsZSI6ICJJbnB1dE1vZGVsIiwgInR5cGUiOiAi
-        b2JqZWN0In19fSwgeyJ0eXBlIjogImZ1bmN0aW9uIiwgImZ1bmN0aW9uIjogeyJuYW1lIjogIkFn
-        ZW50c0xvZ2ljVW5pdF9jb252b19TY3JhcGluZ0FnZW50X2dldFBhZ2VDb250ZW50IiwgImRlc2Ny
-        aXB0aW9uIjogIkdldCB0aGUgY29udGVudCBvZiB0aGUgcGFnZSBhdCB0aGUgZ2l2ZW4gVVJMXG4g
-        ICAgICAgIDpwYXJhbSBwcm9jZXNzX2lkOlxuICAgICAgICA6cGFyYW0gdXJsOlxuICAgICAgICA6
-        cmV0dXJuOiIsICJwYXJhbWV0ZXJzIjogeyIkZGVmcyI6IHsiQm9keV9fcnVuX3Byb2dyYW1fcHJv
-        Y2Vzc2VzX19wcm9jZXNzX2lkX19hZ2VudF9TY3JhcGluZ0FnZW50X2FjdGlvbnNfZ2V0UGFnZUNv
-        bnRlbnRfcG9zdCI6IHsicHJvcGVydGllcyI6IHsidXJsIjogeyJkZXNjcmlwdGlvbiI6ICJUaGUg
-        VVJMIHRvIGdldCB0aGUgY29udGV4dCBvZiIsICJ0aXRsZSI6ICJVcmwiLCAidHlwZSI6ICJzdHJp
-        bmcifX0sICJyZXF1aXJlZCI6IFsidXJsIl0sICJ0aXRsZSI6ICJCb2R5X19ydW5fcHJvZ3JhbV9w
-        cm9jZXNzZXNfX3Byb2Nlc3NfaWRfX2FnZW50X1NjcmFwaW5nQWdlbnRfYWN0aW9uc19nZXRQYWdl
-        Q29udGVudF9wb3N0IiwgInR5cGUiOiAib2JqZWN0In19LCAicHJvcGVydGllcyI6IHsiYm9keSI6
-        IHsiYWxsT2YiOiBbeyJwcm9wZXJ0aWVzIjogeyJ1cmwiOiB7ImRlc2NyaXB0aW9uIjogIlRoZSBV
-        UkwgdG8gZ2V0IHRoZSBjb250ZXh0IG9mIiwgInRpdGxlIjogIlVybCIsICJ0eXBlIjogInN0cmlu
-        ZyJ9fSwgInJlcXVpcmVkIjogWyJ1cmwiXSwgInRpdGxlIjogIkJvZHlfX3J1bl9wcm9ncmFtX3By
-        b2Nlc3Nlc19fcHJvY2Vzc19pZF9fYWdlbnRfU2NyYXBpbmdBZ2VudF9hY3Rpb25zX2dldFBhZ2VD
-        b250ZW50X3Bvc3QiLCAidHlwZSI6ICJvYmplY3QifV0sICJkZWZhdWx0IjogbnVsbH19LCAidGl0
-        bGUiOiAiSW5wdXRNb2RlbCIsICJ0eXBlIjogIm9iamVjdCJ9fX1dfQ==
-      - 0
-      - null
-    headers:
-      accept:
-      - application/json
-      accept-encoding:
-      - gzip, deflate
-      authorization:
-      - XXXXXX
-      connection:
-      - keep-alive
-      content-length:
-      - '4258'
-      content-type:
-      - application/json
-      host:
-      - api.openai.com
-      user-agent:
-      - AsyncOpenAI/Python 1.30.1
-      x-stainless-arch:
-      - arm64
-      x-stainless-async:
-      - async:asyncio
-      x-stainless-lang:
-      - python
-      x-stainless-os:
-      - MacOS
-      x-stainless-package-version:
-      - 1.30.1
-      x-stainless-runtime:
-      - CPython
-      x-stainless-runtime-version:
-      - 3.11.8
-    method: POST
-    uri: https://api.openai.com/v1/chat/completions
-  response:
-    body:
-      string: 'data: {"id":"chatcmpl-9XBiIILcn93wDlLO7DmHGhWDklLjs","object":"chat.completion.chunk","created":1717696878,"model":"gpt-4-turbo-2024-04-09","system_fingerprint":"fp_31a6c0accf","choices":[{"index":0,"delta":{"role":"assistant","content":null,"tool_calls":[{"index":0,"id":"call_z5bagdxTZr9iroMBH2ekTHcm","type":"function","function":{"name":"AgentsLogicUnit_convo_WebSearchAgent_search","arguments":""}}]},"logprobs":null,"finish_reason":null}]}
-
-
-        data: {"id":"chatcmpl-9XBiIILcn93wDlLO7DmHGhWDklLjs","object":"chat.completion.chunk","created":1717696878,"model":"gpt-4-turbo-2024-04-09","system_fingerprint":"fp_31a6c0accf","choices":[{"index":0,"delta":{"tool_calls":[{"index":0,"function":{"arguments":"{\""}}]},"logprobs":null,"finish_reason":null}]}
-
-
-        data: {"id":"chatcmpl-9XBiIILcn93wDlLO7DmHGhWDklLjs","object":"chat.completion.chunk","created":1717696878,"model":"gpt-4-turbo-2024-04-09","system_fingerprint":"fp_31a6c0accf","choices":[{"index":0,"delta":{"tool_calls":[{"index":0,"function":{"arguments":"body"}}]},"logprobs":null,"finish_reason":null}]}
-
-
-        data: {"id":"chatcmpl-9XBiIILcn93wDlLO7DmHGhWDklLjs","object":"chat.completion.chunk","created":1717696878,"model":"gpt-4-turbo-2024-04-09","system_fingerprint":"fp_31a6c0accf","choices":[{"index":0,"delta":{"tool_calls":[{"index":0,"function":{"arguments":"\":{\""}}]},"logprobs":null,"finish_reason":null}]}
-
-
-        data: {"id":"chatcmpl-9XBiIILcn93wDlLO7DmHGhWDklLjs","object":"chat.completion.chunk","created":1717696878,"model":"gpt-4-turbo-2024-04-09","system_fingerprint":"fp_31a6c0accf","choices":[{"index":0,"delta":{"tool_calls":[{"index":0,"function":{"arguments":"term"}}]},"logprobs":null,"finish_reason":null}]}
-
-
-        data: {"id":"chatcmpl-9XBiIILcn93wDlLO7DmHGhWDklLjs","object":"chat.completion.chunk","created":1717696878,"model":"gpt-4-turbo-2024-04-09","system_fingerprint":"fp_31a6c0accf","choices":[{"index":0,"delta":{"tool_calls":[{"index":0,"function":{"arguments":"\":\""}}]},"logprobs":null,"finish_reason":null}]}
-
-
-        data: {"id":"chatcmpl-9XBiIILcn93wDlLO7DmHGhWDklLjs","object":"chat.completion.chunk","created":1717696878,"model":"gpt-4-turbo-2024-04-09","system_fingerprint":"fp_31a6c0accf","choices":[{"index":0,"delta":{"tool_calls":[{"index":0,"function":{"arguments":"M"}}]},"logprobs":null,"finish_reason":null}]}
-
-
-        data: {"id":"chatcmpl-9XBiIILcn93wDlLO7DmHGhWDklLjs","object":"chat.completion.chunk","created":1717696878,"model":"gpt-4-turbo-2024-04-09","system_fingerprint":"fp_31a6c0accf","choices":[{"index":0,"delta":{"tool_calls":[{"index":0,"function":{"arguments":"orrow"}}]},"logprobs":null,"finish_reason":null}]}
-
-
-        data: {"id":"chatcmpl-9XBiIILcn93wDlLO7DmHGhWDklLjs","object":"chat.completion.chunk","created":1717696878,"model":"gpt-4-turbo-2024-04-09","system_fingerprint":"fp_31a6c0accf","choices":[{"index":0,"delta":{"tool_calls":[{"index":0,"function":{"arguments":"
-        Ohio"}}]},"logprobs":null,"finish_reason":null}]}
-
-
-        data: {"id":"chatcmpl-9XBiIILcn93wDlLO7DmHGhWDklLjs","object":"chat.completion.chunk","created":1717696878,"model":"gpt-4-turbo-2024-04-09","system_fingerprint":"fp_31a6c0accf","choices":[{"index":0,"delta":{"tool_calls":[{"index":0,"function":{"arguments":"
-        located"}}]},"logprobs":null,"finish_reason":null}]}
-
-
-        data: {"id":"chatcmpl-9XBiIILcn93wDlLO7DmHGhWDklLjs","object":"chat.completion.chunk","created":1717696878,"model":"gpt-4-turbo-2024-04-09","system_fingerprint":"fp_31a6c0accf","choices":[{"index":0,"delta":{"tool_calls":[{"index":0,"function":{"arguments":"
-        in"}}]},"logprobs":null,"finish_reason":null}]}
-
-
-        data: {"id":"chatcmpl-9XBiIILcn93wDlLO7DmHGhWDklLjs","object":"chat.completion.chunk","created":1717696878,"model":"gpt-4-turbo-2024-04-09","system_fingerprint":"fp_31a6c0accf","choices":[{"index":0,"delta":{"tool_calls":[{"index":0,"function":{"arguments":"
-        which"}}]},"logprobs":null,"finish_reason":null}]}
-
-
-        data: {"id":"chatcmpl-9XBiIILcn93wDlLO7DmHGhWDklLjs","object":"chat.completion.chunk","created":1717696878,"model":"gpt-4-turbo-2024-04-09","system_fingerprint":"fp_31a6c0accf","choices":[{"index":0,"delta":{"tool_calls":[{"index":0,"function":{"arguments":"
-        county"}}]},"logprobs":null,"finish_reason":null}]}
-
-
-        data: {"id":"chatcmpl-9XBiIILcn93wDlLO7DmHGhWDklLjs","object":"chat.completion.chunk","created":1717696878,"model":"gpt-4-turbo-2024-04-09","system_fingerprint":"fp_31a6c0accf","choices":[{"index":0,"delta":{"tool_calls":[{"index":0,"function":{"arguments":"\"}}"}}]},"logprobs":null,"finish_reason":null}]}
-
-
-        data: {"id":"chatcmpl-9XBiIILcn93wDlLO7DmHGhWDklLjs","object":"chat.completion.chunk","created":1717696878,"model":"gpt-4-turbo-2024-04-09","system_fingerprint":"fp_31a6c0accf","choices":[{"index":0,"delta":{},"logprobs":null,"finish_reason":"tool_calls"}]}
-
-
-        data: [DONE]
-
-
-        '
-    headers:
-      CF-Cache-Status:
-      - DYNAMIC
-      CF-RAY:
-      - 88fa4e944cf26398-ORD
-      Connection:
-      - keep-alive
-      Content-Type:
-      - text/event-stream; charset=utf-8
-      Date:
-      - Thu, 06 Jun 2024 18:01:21 GMT
-      Server:
-      - cloudflare
-      Set-Cookie:
-      - __cf_bm=6h1btnl._YbxhgI7PwkRa9PabDKLtidAsIMTcqOIk7Q-1717696881-1.0.1.1-T79nKK9Su_sl.pwNuss.siQLtnE6jO2lAlJyN38Iz4w1cGgKd45GT__qW4t_YkNpck91YDffGbiY_XdyhOmyYw;
-        path=/; expires=Thu, 06-Jun-24 18:31:21 GMT; domain=.api.openai.com; HttpOnly;
-        Secure; SameSite=None
-      - _cfuvid=ZQK4iPq_WjakcC4RtX9A8EKRKUNeCFJLQ4Ob7ZykXSU-1717696881313-0.0.1.1-604800000;
-        path=/; domain=.api.openai.com; HttpOnly; Secure; SameSite=None
-      Transfer-Encoding:
-      - chunked
-      alt-svc:
-      - h3=":443"; ma=86400
-      openai-organization:
-      - august-data
-      openai-processing-ms:
-      - '2247'
-      openai-version:
-      - '2020-10-01'
-      strict-transport-security:
-      - max-age=15724800; includeSubDomains
-      x-ratelimit-limit-requests:
-      - '10000'
-      x-ratelimit-limit-tokens:
-      - '800000'
-      x-ratelimit-remaining-requests:
-      - '9999'
-      x-ratelimit-remaining-tokens:
-      - '799622'
-      x-ratelimit-reset-requests:
-      - 6ms
-      x-ratelimit-reset-tokens:
-      - 28ms
-      x-request-id:
-      - req_d7490b6d09e7050e5caefb3ba7cd6fd6
-    status:
-      code: 200
-      message: OK
-- request:
-    body: !!python/object/new:_io.BytesIO
-      state: !!python/tuple
-      - !!binary ""
-      - 0
-      - null
-    headers:
-      accept:
-      - '*/*'
-      accept-encoding:
-      - gzip, deflate
-      connection:
-      - keep-alive
-      host:
-      - customsearch.googleapis.com
-      user-agent:
-      - python-httpx/0.27.0
-    method: GET
-    uri: https://customsearch.googleapis.com/customsearch/v1?hl=en&num=10&q=Morrow%2BOhio%2Blocated%2Bin%2Bwhich%2Bcounty
-  response:
-    body:
-      string: !!binary |
-        H4sIAAAAAAAC/+1b/XLbNhL/v0+BujPJH5Eo6suWlPF05K/Y0zhKbMW56V1HA5EQiRokGAC0rPjy
-        Lvcs92S3AKkviqKk2E571/OMJRDYXewCi98uAOrhB4T2bmno7nXQnhNLxQNJsHD8n5KvvZImiAWD
-        9gcowoOaRERT4yhi1MGK8rDyu+ShIdXtJIgYVobGVyqSnUplPB5bHuceIzii0nJ4UFnsrHJX/fnz
-        4UPy0CcikF9fhHFw+ODwOFQ/f30hFRYKCPTXReiSe6hj4vCB4dCLsUc0CR4RoIBPeHDugVcTSW74
-        4BMeRpQpAlzJN1R47PDBY5oeah1TY5T0uQSupHwOZU1Rc/hodPjgUomHjByH/XFf4FAyMwBA4IMB
-        /mddAKG+FiqpItfGJNBgVl5qOEs1ytYAEbnHjjJjcfgwL5sGh8UumTXNn/Sg0PD2GoTB0KQlqOQi
-        JU4LUOXCBF0RqQR1wNLFJy2Ej69gYLWQtKTNop6f1s6K2pZkzsAnZvMHZTPWJKmdloBYAKMCPZJv
-        qKCBd02/AFFaSKoSvrSQVB1zBspP62dPSeMJD2iIQ2WqDcFSDRBhpg6Nj4KLfjUu/TkmghI5d2tB
-        oEoqqPi7qUBpQ+LTVDHj0G+MT6Bj47womTJURpdcCD5+1fMpf8U4LArivqLhq7FPHf+VceJJujwS
-        cVxhBgMeM6U12Gu2qzb8LZIsrAVNsWMHpgb4qvaiyNnq0S0LDTSMYnUaOtyload7i9WotSiOx2oD
-        hV53uh7WyJIeuqu9kT1ymvXG0K413Gaj1iKLJL6Glj1ipkb/fTXfv6VgEpJ79R4W+F9mWv7s8zJb
-        QA4PFUzOQlyYTsYpdWHZhckszFdcMnQX4YiLwIDmnDUdVRpoftuqNar2QS31gIQcBvZ6kWhPU80i
-        TuG8zSX0s3QlICxpypmSAJhmZhNnm7pafoQURtJszOYDkHgFOjbzX0K98zmNrwLWn9L9I7btujM0
-        X2SJKWmppE0ltETZO19unkvXmL8YdgMjM/FDDj4KMfiuMieHWAaRevI25cqjnhPLkEYR0fO994kw
-        iOAEKY6WtP4RfSIvBUGSIx+ygwma8PjlHUEBdgmi6kd0oV5KhEMEQYsq8FikaCJmSMBhPF3isUCJ
-        CrB+xwQEgQCMGFeIj1BIxsiDDpUPYlwUcUVCRTFDPIogxschiCXy3/+yLGt5zK9ztd92ArRhL36q
-        t19njDN1ywaaqm2MXOrbyen02+1/EQ5l9HppDGZr4KNJ5bb1ED10Z2tYlwzIylk2JSM1AkAPcDRb
-        /6YyIAor7MkFpF9cglPE8zo0SOLBXqXiBLJtCXIHmYPJKZPi3CruVwZYSqLkoGLYZIVxj1sRgGVp
-        WfAdJWM9hFrwmLrKP3RBmEPK5qGEqB5azMrSwYwcVrPsoFfB8l+g/Tor/7aIx5IMpnYVWC+F83jD
-        85VZQvmvpcfA37leXeXUftSNXaq4gBU01FluCWWHB7xlDT6mgpYcLW95rvbxrci64rnrsRUnfcLw
-        W8moW9y3YrkeXtcw5CJsDwDC47CuqdR4EQl+RzXEzIOnWf+SCO2jADcSkdGIOhTggE1MG3acWEBC
-        oh8lIIWUFPYt2pHRGE9ArI8VwgBogsAeRu9ppmwkIbXQBQBQgpU4nKARIe4QO7ca+IoRdqb90uBS
-        mZm15zRsqWewMtP1t9i8A6pu9o0iYF3gzsHYDLJmBediq4YX5cfBMMSUbQUxU11I6IhJBDqW1TC0
-        LQ+SVUUdgzkJrsC+HVo63Xdu+43zoXn0vhf4F5+r8eBDn3k3bq//ZdilZMCcyd/a/asb0ZPe5XDw
-        6dPnD1JdHESTeo1d/94bv5BZRDW4q1WpzRK9WZtP9AZy2rgRXbcLLTtGAMvOapV4Q9klijhpfrsH
-        bkoin4fkMORPHQY2eVsK/ADXTFYgIpj4Lu++QwRIEDfBdgDwT/SWRsSlePs8eEeYzu8kC9kktMZT
-        KosLr6KfKqmyg+VAlAHvLGsuaqeBBjAbozvKGAy/RqVr8JcA9fk4lD6NSugTFoKESwGwhD6CdxEX
-        XYOnEmmhvk8A2qI4OV4CYJOoVrIbbQTYpqCtZtds5JBQxnI9DudFwRUUzlF1iW+qd3ZGUis2BueN
-        c/dEtq/D4l0mvQiV8+Vsdt3B1hlGLnT7DhZuMRyMwuyayyKTPpjwuJhouptktp8KNQUZEXAEYQ4Z
-        BPVomJMaz1L26WDGEePYNQMaLA2oGd4KhJeAh7JiYlYFV7CdTtgg9dWBjxkbjAQPBtgRkAJAeCOD
-        PnfdAczfrfV75FWqNduO7ss7M2b1B4KAlB19kqhN+Ilg4oxWwH9qZWcWt3T/eduE9Ph8nOSqj9yH
-        WHYJxZAtmWed0BxOiCyhAMiCOEipbKvWhDp8v1DXXI1fq3uYAgTPmj0PyQft1hNFxueISOfoEkfo
-        BTqhItFF6nNCHH0wh79PFJ8yBzRJlziIXm/qNhux9L0JQII5mTZJVyxNGE83emXul2stwMP9dr26
-        NnZlhRTFLlDJQk8Yx7pSH1skqG1PUbtkKqaSM1BfLdVa+6XiDcbGCUns+C+Nf986ZjtsUL7Nr4rC
-        Y57EJcNXT4XyTpCWKdbo8Yfuca5uTg/eiujXbnDz4aBLqifOfpU1To6PxpOT9tmnRvXsyy9Hlyft
-        +i+O1++f/Eqa7cs3rNst2OG099dvcKDtiSJ1XhxOTQ0+O25oDJ5wj5bhoQLQTEJ6X6GODsQRp2WA
-        FIf4nLlEmF1ERmXT3DGXIOCWHX3USVXsmu7KrYZVbdTaByuBYdjBUTSgBslrLbu+32g2WvuNWr21
-        MiYLsdP0tWPkzATO0nI4XDnQy5oDX1Nr6m2r3tyvr+xKc+PnarzJYYufYHXOpblEOoJG00D7hijk
-        znrXeUAEn/rcQwmsz1YQoASaK2yhY584t2jEtA+iSCQHMUDvcwjaCN/BAsNDyqiaGNaJPs6+o5DN
-        WM+1xX2Mn36n3OJPcN1j/CbvQB/+iQgDEqqKw4i4HfDRAEiEkhWqLx6tyI+K04dtr4bOQaoJX72I
-        iGTpgGuFLtbXOWeC6kKrA1ENW4EFVQ1djqAMXse4hCgIIS00jJCoTxC4LfdC+oVo72OaHQLkW+Jh
-        VpwhfD89do26W84PCMybm00heNdLme17/h+4tMnugf5/i7MtqqFTiOYhIQKWir6VeSTCrRe3emSX
-        EG5/zbKOIxeumjY6xVKhcwh1kH/D1gf+31BGsGtid6Ner7fK1UbrwEIGUjroAOFgBhgBuiyfWei9
-        3sd2UKPaLrcbB+VGs25b6AzfF2NUYefFG8pH6rUDZm0xAcWnZnP2rS8z/moxWQcXAenKUwdjfZB6
-        lcp+KVFPJ3tEb+tDsDK5ejPvJwDZNJ9THMl4qPPHod4ajwQh8IFjFwFgCjW9mEOAnwxi4XvBIb4C
-        n0kZS8i8+IR8wqLpvaU+8UHYwzQETzeSYgY2F6+MRcXTFypS5YtvFP94u544GyjyjGdMBYq6/X8e
-        8BfOA9ID4SOOhauz61OW3dQ+DbyuXvAVdZnF3CEn+StrLayu48iFVd0Iu2PsoW4IGum3EzBLTu/M
-        jkM3zxcTSg/6LQSogBZePtPwtN3gTt9r6RgR+u2Kt+m5hIXe9a4uu29R7+zs4vgUnfc+Xl1vd2y6
-        igIFNm2anS3NfU53WB2kJRnTEcsAX/H4rYPuLRysCJ01+67o/OQAvNEWgzGVG4h0+sa1odHmZ3VY
-        PbAbBw27Xa3VqisnYE/4Et1Rr3t1AtOCTt+eHvcveu+uc6gzJ105PM90HvWoQfvOW7fLOITVHMFy
-        PtZHPo/duq0VtynzDTSjMje9W6e3c561CW6hsTrZTd/L19c7S7s7PWWo7wOFOQpDPg5dRuBJUP3j
-        EVaano+WkEPvKEvOTGUAGSJyGKYBkGJJCt6/6O8AeSuaZzLdqRkZroxRG2Dzqe3dNrXNnfpvzl+X
-        bcqV/QiMLMawLAjpH8GRcsBhmwEUZFiGirKDI30VryVMiHz+9a797NgXVKoAS3SFQ9ir/HPhRH/N
-        ks9ne+xldzEgQBbgTLsUukeT8BbiQS7Lpt8lqBzb9FqZjcmP6EbfWJhX8dOUxVxmKOrcQqJtfB+c
-        bunV1K1+U7Cm58cO6yP1LVqpm+Zk00LdxP+HXtf2+S9HuNUrv/8Yv728aOEv5yfO53Lv5sP7QZt3
-        j96zi9pV94rUP4py7aQWTwaDd83g3Zczp+iN1Eaz4I1Uu7k569jN8soYMEX/3Aq25uZtJFlxfCwY
-        JWXHp8zdclP4qBvjnXVYeYtqbvGjhS1cBWMBk89WLoPT6k4UDxmVPnEHKv3hWM2utsp2q1xt9u1q
-        x6517Por2+6svqulxhQcXnTSF/D2ZBwEWEzWke2OxnNj9GoehDhYz59l8gi3BPHSxPfjdXlVbiDv
-        sL6pgr2YXTXnzd3m0UFj/7Tbre03j9qtamu/fXxa3d9vHux3Txorb20tpuO7GpX8dlpzhlxbp2OB
-        TOLYkN/nWRNputSe15tz/e+H9akK1BkGuuPSOlcLuEtHdMnTarVytQbO1q/Wwc069YN8T3vk8dUK
-        GE1d8o8eMpg1nbUmfkDCwce8PVzOuw8bAsqi0+i7/unCSbR/ri3fesW2BDOJQ4XLEaah/lVgzYJh
-        jbbKDX/QNV9/+A+gPEyQq0EAAA==
-    headers:
-      Alt-Svc:
-      - h3=":443"; ma=2592000,h3-29=":443"; ma=2592000
-      Cache-Control:
-      - private
-      Content-Encoding:
-      - gzip
-      Content-Type:
-      - application/json; charset=UTF-8
-      Date:
-      - Thu, 06 Jun 2024 18:01:22 GMT
-      Server:
-      - ESF
-      Transfer-Encoding:
-      - chunked
-      Vary:
-      - Origin
-      - X-Origin
-      - Referer
-      X-Content-Type-Options:
-      - nosniff
-      X-Frame-Options:
-      - SAMEORIGIN
-      X-XSS-Protection:
-      - '0'
-    status:
-      code: 200
-      message: OK
-- request:
-    body: !!python/object/new:_io.BytesIO
-      state: !!python/tuple
-      - !!binary |
-        eyJtZXNzYWdlcyI6IFt7InJvbGUiOiAic3lzdGVtIiwgImNvbnRlbnQiOiAiWW91IGhhdmUgbWFu
-        eSB0b29scyBhdmFpbGFibGUgdG8geW91IHRvIGhlbHAgeW91IGZpbmQgdGhlIGluZm9ybWF0aW9u
-        IHlvdSBuZWVkLiBPbmx5IHVzZSB0aGUgcmVsZXZhbnQgdG9vbHMgZm9yIHRoZSB0YXNrIGF0IGhh
-        bmQuXG4gICAgICAgIEZvciBleGFtcGxlLCBpZiB5b3UgYXJlIHNlYXJjaGluZyBmb3IgYXJ0aWNs
-        ZXMgb25seSB1c2UgYWdlbnRzIHRoYXQgc2VhcmNoIGZvciBhcnRpY2xlcy5cblxuICAgICAgICBX
-        aGVuIHNlYXJjaGluZywgaW5jbHVkZSBhcyBtYW55IHNlYXJjaCB0ZXJtcyBhcyBuZWVkZWQgdG8g
-        ZmluZCB0aGUgcmVzdWx0cyB5b3UgYXJlIGxvb2tpbmcgZm9yLiBCZSB2ZXJ5IHRlcnNlIGluIHRo
-        ZSBxdWVyeSBwYXJhbWV0ZXJzIHRvIGdldCB0aGUgYmVzdCByZXN1bHRzLlxuICAgICAgICBUaGUg
-        c2VhcmNoIGVuZ2luZSBpcyBnb29nbGUgc28geW91IGNhbiB1c2UgdGhlIHNhbWUgc2VhcmNoIG9w
-        ZXJhdG9ycyB5b3Ugd291bGQgdXNlIG9uIGdvb2dsZS5cbiAgICAgICAgRG9uJ3QgbGltaXQgdGhl
-        IHJlc3VsdHMgZnJvbSB0aGUgc2VhcmNoIGFzIHRoZSBmaXJzdCBhbnN3ZXIgbWlnaHQgbm90IGJl
-        IHRoZSBiZXN0IGFuc3dlci5cblxuICAgICAgICBMZXQncyBzdGFydCBieSB0aGlua2luZyB0aHJv
-        dWdoIHRoZSBwcm9ibGVtLiBGb3IgZXhhbXBsZTpcbiAgICAgICAgICBVU0VSOiBcIldoYXQgaXMg
-        dGhlIGNhcGl0YWwgb2YgRnJhbmNlP1wiXG4gICAgICAgICAgUExBTjpcbiAgICAgICAgICAgIC0g
-        RGV0ZXJtaW5lIHdoYXQgdGhlIHVzZXIgaXMgYXNraW5nIGZvci4gSW4gdGhpcyBjYXNlLCB0aGUg
-        Y2FwaXRhbCBvZiBGcmFuY2UuXG4gICAgICAgICAgICAtIEFERCBpbmZvcm1hdGlvbiB0byB0aGUg
-        dXNlciBxdWVyeSBpZiBuZWVkZWQuXG4gICAgICAgICAgICAtIFNFQVJDSDogVXNlIHRoZSBzZWFy
-        Y2ggdG9vbCB0byBmaW5kIHRoZSBhbnN3ZXIuIEluY2x1ZGUgRVZFUllUSElORyBmcm9tIHRoZSB1
-        c2VyIHF1ZXJ5IHBsdXMgYW55IGFkZGl0aW9uYWwgaW5mb3JtYXRpb24uXG4gICAgICAgICAgICAt
-        IFNDUkFQRTogVXNlIHRoZSBzY3JhcGluZyB0b29sIHRvIGdldCB0aGUgZnVsbCBjb250ZW50IG9m
-        IHRoZSBwYWdlLiBNYWtlIHN1cmUgeW91IGdldCB0aGUgZnVsbCBjb250ZW50cy5cbiAgICAgICAg
-        ICAgIC0gRk9MTE9XOiBGb2xsb3cgbGlua3MgaWYgbmVlZGVkLlxuICAgICAgICAgICAgLSBSRVRV
-        Uk46IFJldHVybiB0aGUgYW5zd2VyIGFuZCB0aGUgc291cmNlIG9mIHRoZSBpbmZvcm1hdGlvbi5c
-        blxuICAgICAgICBMZXQncyB0aGluayB0aHJvdWdoIHN0ZXAgYnkgc3RlcC4gRXhwbGFpbiB3aGF0
-        IHlvdSBhcmUgZ29pbmcgdG8gZG8gdGhlbiBjYWxsIHRoZSB0b29scyB0byBnZXQgaXQgZG9uZSBh
-        bGwgaW4gdGhlIHNhbWUgY3ljbGUuXG4ifSwgeyJyb2xlIjogInVzZXIiLCAiY29udGVudCI6IFt7
-        InR5cGUiOiAidGV4dCIsICJ0ZXh0IjogIkluIHdoYXQgY291bnR5IGlzIHRoZSBjaXR5IG9mIE1v
-        cnJvdyBPaGlvIGxvY2F0ZWQ/In1dfSwgeyJyb2xlIjogImFzc2lzdGFudCIsICJjb250ZW50Ijog
-        IiIsICJ0b29sX2NhbGxzIjogW3siaWQiOiAiY2FsbF96NWJhZ2R4VFpyOWlyb01CSDJla1RIY20i
-        LCAidHlwZSI6ICJmdW5jdGlvbiIsICJmdW5jdGlvbiI6IHsibmFtZSI6ICJBZ2VudHNMb2dpY1Vu
-        aXRfY29udm9fV2ViU2VhcmNoQWdlbnRfc2VhcmNoIiwgImFyZ3VtZW50cyI6ICJ7J2JvZHknOiB7
-        J3Rlcm0nOiAnTW9ycm93IE9oaW8gbG9jYXRlZCBpbiB3aGljaCBjb3VudHknfX0ifX1dfSwgeyJy
-        b2xlIjogInRvb2wiLCAidG9vbF9jYWxsX2lkIjogImNhbGxfejViYWdkeFRacjlpcm9NQkgyZWtU
-        SGNtIiwgImNvbnRlbnQiOiAiW3tcImFjdGlvblwiOiBcImNyZWF0ZWQgbmV3IGNvbnZlcnNhdGlv
-        blwiLCBcImNvbnZlcnNhdGlvbl9pZFwiOiBcInRlc3RfcmVzZWFyY2hfZm9sbG93dXBfMVwifSwg
-        XCJ7XFxcInVybFxcXCI6XFxcImh0dHBzOi8vbW9ycm93Y291bnR5b2hpby5nb3YvXFxcIixcXFwi
-        dGl0bGVcXFwiOlxcXCJNb3Jyb3cgQ291bnR5LCBPSFxcXCIsXFxcImRlc2NyaXB0aW9uXFxcIjpc
-        XFwiV2VsY29tZSB0byBNb3Jyb3cgQ291bnR5ISBXZSdyZSBzbyBoYXBweSB5b3UndmUgbWFkZSBp
-        dCEgSXQncyBhbiBleGNpdGluZyB0aW1lIHRvIGJlbG9uZyB0byBvdXIgY291bnR5IC0gd2UgaGF2
-        ZSBhIGxvdCBvZiBuZXcgZ3Jvd3RoIGFuZCBwb3RlbnRpYWwgb3Bwb3J0dW5pdGllc1xcdTAwYTAu
-        Li5cXFwifVxcbntcXFwidXJsXFxcIjpcXFwiaHR0cHM6Ly9hdWRpdG9yLmNvLm1vcnJvdy5vaC51
-        cy9cXFwiLFxcXCJ0aXRsZVxcXCI6XFxcIkhvbWUgLSBDb3VudHkgQXVkaXRvciBXZWJzaXRlLCBN
-        b3Jyb3cgQ291bnR5LCBPaGlvXFxcIixcXFwiZGVzY3JpcHRpb25cXFwiOlxcXCJPdXIgZ29hbCBp
-        cyB0byBwcm92aWRlIGluZm9ybWF0aW9uIGFuZCBzZXJ2aWNlcyBhcyBlZmZpY2llbnRseSBhbmQg
-        YWNjdXJhdGVseSBhcyBwb3NzaWJsZSwgaW4gd2F5cyB0aGF0IGFyZSByZWxhdGFibGUgYW5kIGFj
-        Y2Vzc2libGUuIEkgd2VsY29tZSBhbnkgZmVlZGJhY2sgeW91XFx1MDBhMC4uLlxcXCJ9XFxue1xc
-        XCJ1cmxcXFwiOlxcXCJodHRwczovL2VuLndpa2lwZWRpYS5vcmcvd2lraS9Nb3Jyb3csX09oaW9c
-        XFwiLFxcXCJ0aXRsZVxcXCI6XFxcIk1vcnJvdywgT2hpbyAtIFdpa2lwZWRpYVxcXCIsXFxcImRl
-        c2NyaXB0aW9uXFxcIjpcXFwiTW9ycm93IGlzIGEgdmlsbGFnZSBpbiBTYWxlbSBUb3duc2hpcCwg
-        V2FycmVuIENvdW50eSwgT2hpbywgVW5pdGVkIFN0YXRlcy4gVGhlIHBvcHVsYXRpb24gd2FzIDIs
-        MDQ5IGF0IHRoZSAyMDIwIGNlbnN1cy5cXFwifVxcbntcXFwidXJsXFxcIjpcXFwiaHR0cHM6Ly93
-        d3cubWFwcXVlc3QuY29tL3VzL29oaW8vbW9ycm93LW9oLTI4MjAyNjkzMVxcXCIsXFxcInRpdGxl
-        XFxcIjpcXFwiTW9ycm93LCBPSCBNYXAgJiBEaXJlY3Rpb25zIC0gTWFwUXVlc3RcXFwiLFxcXCJk
-        ZXNjcmlwdGlvblxcXCI6XFxcIk1vcnJvdyBNYXAuIE1vcnJvdyBpcyBhIHZpbGxhZ2UgaW4gU2Fs
-        ZW0gVG93bnNoaXAsIFdhcnJlbiBDb3VudHksIE9oaW8sIFVuaXRlZCBTdGF0ZXMuIEFzIG9mIHRo
-        ZSAyMDAwIGNlbnN1cywgdGhlIHZpbGxhZ2UgcG9wdWxhdGlvbiB3YXMgMSwyODYsXFx1MDBhMC4u
-        LlxcXCJ9XFxue1xcXCJ1cmxcXFwiOlxcXCJodHRwczovL3d3dy5tb3Jyb3djb3VudHlvaGlvLmdv
-        di9nb3Zlcm5tZW50L2NsZXJrX29mX2NvdXJ0cy9pbmRleC5waHBcXFwiLFxcXCJ0aXRsZVxcXCI6
-        XFxcIk1vcnJvdyBDb3VudHksIE9IXFxcIixcXFwiZGVzY3JpcHRpb25cXFwiOlxcXCJIb3VycyBv
-        ZiBPcGVyYXRpb246IE1vbmRheSAtIEZyaWRheSA4OjAwIGEubS4gLSA0OjAwIHAubS4uIENsb3Nl
-        ZCBvbiBuYXRpb25hbGx5IHJlY29nbml6ZWQgaG9saWRheXMuIExlZ2FsXFx1MDBhMC4uLlxcXCJ9
-        XFxue1xcXCJ1cmxcXFwiOlxcXCJodHRwczovL2VuZ2luZWVyLmNvLm1vcnJvdy5vaC51cy9cXFwi
-        LFxcXCJ0aXRsZVxcXCI6XFxcIk1vcnJvdyBDb3VudHkgRW5naW5lZXIgLSBIb21lXFxcIixcXFwi
-        ZGVzY3JpcHRpb25cXFwiOlxcXCI1MCBFYXN0IEhpZ2ggU3QuIE10LiBHaWxlYWQsIE9IIDQzMzM4
-        LTE0ODcuIEhvdXJzOiA3IGFtIC0gNDowMCBwbSBNLUYuIFBob25lOiA0MTktOTQ3LTQ1MzAuIEZh
-        eFxcdTAwYTAuLi5cXFwifVxcbntcXFwidXJsXFxcIjpcXFwiaHR0cHM6Ly93d3cubW9ycm93Y291
-        bnR5b2hpby5nb3YvZ292ZXJubWVudC9yZWNvcmRlci9pbmRleC5waHBcXFwiLFxcXCJ0aXRsZVxc
-        XCI6XFxcIk1vcnJvdyBDb3VudHksIE9IXFxcIixcXFwiZGVzY3JpcHRpb25cXFwiOlxcXCJUaGUg
-        UmVjb3JkZXIncyBPZmZpY2UgaXMgbm93IHByb3ZpZGluZyB0aGUgYWJpbGl0eSB0byBzdWJzY3Jp
-        YmUgYSBmcmVlIGZyYXVkIGFsZXJ0IHNlcnZpY2UgY2FsbGVkIFByb3BlcnR5IENoZWNrLCB3aGlj
-        aCBoZWxwcyB0byBwcm90ZWN0IGFnYWluc3QgZnJhdWR1bGVudFxcdTAwYTAuLi5cXFwifVxcbntc
-        XFwidXJsXFxcIjpcXFwiaHR0cHM6Ly9ib2UubW9ycm93Y291bnR5b2hpby5nb3YvXFxcIixcXFwi
-        dGl0bGVcXFwiOlxcXCJNb3Jyb3cgQ291bnR5LCBPaGlvIEJvYXJkIG9mIEVsZWN0aW9uc1xcXCIs
-        XFxcImRlc2NyaXB0aW9uXFxcIjpcXFwib2hpbyBmbGFnIEFuIG9mZmljaWFsIFN0YXRlIG9mIE9o
-        aW8gZ292ZXJubWVudCB3ZWJzaXRlLiAuLi4gV2VsY29tZSB0byB0aGUgTW9ycm93IENvdW50eSwg
-        T2hpbyBCb2FyZCBvZiBFbGVjdGlvbnMgV2Vic2l0ZTogLi4uIE91ciBMb2NhdGlvbi4gTk9STUFM
-        IE9GRklDRSBIT1VSU1xcXCJ9XFxue1xcXCJ1cmxcXFwiOlxcXCJodHRwczovL3d3dy5tb3Jyb3dj
-        b3VudHltdW5pY3Qub3JnL1xcXCIsXFxcInRpdGxlXFxcIjpcXFwiTW9ycm93IENvdW50eSBNdW5p
-        Y2lwYWwgQ291cnRcXFwiLFxcXCJkZXNjcmlwdGlvblxcXCI6XFxcIlRoZSBNb3Jyb3cgQ291bnR5
-        IE11bmljaXBhbCBDb3VydCBpcyBsb2NhdGVkIGluIE10LiBHaWxlYWQsIE9oaW8uIFRoaXMgY291
-        cnQgaGFuZGxlcyBjcmltaW5hbCwgdHJhZmZpYywgY2l2aWwsIGFuZCBzbWFsbCBjbGFpbXMgY2Fz
-        ZXMuXFxcIn1cXG57XFxcInVybFxcXCI6XFxcImh0dHBzOi8vd3d3LnRoZWNocmlzdG1hc3JhbmNo
-        LmNvbS9cXFwiLFxcXCJ0aXRsZVxcXCI6XFxcIlRoZSBDaHJpc3RtYXMgUmFuY2ggfCBNb3Jyb3cs
-        IE9IXFxcIixcXFwiZGVzY3JpcHRpb25cXFwiOlxcXCJXZWxjb21lIHRvIHRoZSBDaHJpc3RtYXMg
-        UmFuY2ggaW4gTW9ycm93LCBPSCEgVmlzaXQgb3VyIHdlYnNpdGUgZm9yIHRpY2tldHMgYW5kIG1v
-        cmUgaW5mb3JtYXRpb24uXFxcIn1cXG5cIl0ifV0sICJtb2RlbCI6ICJncHQtNC10dXJibyIsICJz
-        dHJlYW0iOiB0cnVlLCAidGVtcGVyYXR1cmUiOiAwLjMsICJ0b29scyI6IFt7InR5cGUiOiAiZnVu
-        Y3Rpb24iLCAiZnVuY3Rpb24iOiB7Im5hbWUiOiAiQWdlbnRzTG9naWNVbml0X2NvbnZvX1dlYlNl
-        YXJjaEFnZW50X3NlYXJjaCIsICJkZXNjcmlwdGlvbiI6ICJTZWFyY2ggZ29vZ2xlIG9uIHRoZSBn
-        aXZlbiB0ZXJtIGFuZCBnZXQgdGhlIHJlc3VsdHMuXG4gICAgICAgIDpwYXJhbSBwcm9jZXNzX2lk
-        OlxuICAgICAgICA6cGFyYW0gcGFyYW1zOiB0aGUgc2VhcmNoIHBhcmFtc1xuICAgICAgICA6cmV0
-        dXJuOiIsICJwYXJhbWV0ZXJzIjogeyIkZGVmcyI6IHsiU2VhcmNoUGFyYW1zIjogeyJwcm9wZXJ0
-        aWVzIjogeyJ0ZXJtIjogeyJkZXNjcmlwdGlvbiI6ICJUaGUgcXVlcnkuIEJlIHZlcnkgZXhwbGlj
-        aXQgYW5kIHZlcmJvc2UgaW4geW91ciBxdWVzdGlvbi4gVGhpcyBpcyBnb2luZyB0byBhIEdPT0dM
-        RSBzZWFyY2ggZW5naW5lLiIsICJ0aXRsZSI6ICJUZXJtIiwgInR5cGUiOiAic3RyaW5nIn0sICJu
-        dW1fcmVzdWx0cyI6IHsiZGVmYXVsdCI6IDEwLCAiZGVzY3JpcHRpb24iOiAiVGhlIG51bWJlciBv
-        ZiByZXN1bHRzIHRvIHJldHVybiIsICJ0aXRsZSI6ICJOdW0gUmVzdWx0cyIsICJ0eXBlIjogImlu
-        dGVnZXIifSwgImxhbmciOiB7ImRlZmF1bHQiOiAiZW4iLCAiZGVzY3JpcHRpb24iOiAiVGhlIGxh
-        bmd1YWdlIHRvIHNlYXJjaCBpbiIsICJ0aXRsZSI6ICJMYW5nIiwgInR5cGUiOiAic3RyaW5nIn0s
-        ICJkYXRlUmVzdHJpY3QiOiB7ImFueU9mIjogW3sidHlwZSI6ICJzdHJpbmcifSwgeyJ0eXBlIjog
-        Im51bGwifV0sICJkZWZhdWx0IjogbnVsbCwgImRlc2NyaXB0aW9uIjogIlJlc3RyaWN0IHRoZSBz
-        ZWFyY2ggdG8gYSBzcGVjaWZpYyBkYXRlIHJhbmdlIiwgInRpdGxlIjogIkRhdGVyZXN0cmljdCJ9
-        fSwgInJlcXVpcmVkIjogWyJ0ZXJtIl0sICJ0aXRsZSI6ICJTZWFyY2hQYXJhbXMiLCAidHlwZSI6
-        ICJvYmplY3QifX0sICJwcm9wZXJ0aWVzIjogeyJib2R5IjogeyJhbGxPZiI6IFt7InByb3BlcnRp
-        ZXMiOiB7InRlcm0iOiB7ImRlc2NyaXB0aW9uIjogIlRoZSBxdWVyeS4gQmUgdmVyeSBleHBsaWNp
-        dCBhbmQgdmVyYm9zZSBpbiB5b3VyIHF1ZXN0aW9uLiBUaGlzIGlzIGdvaW5nIHRvIGEgR09PR0xF
-        IHNlYXJjaCBlbmdpbmUuIiwgInRpdGxlIjogIlRlcm0iLCAidHlwZSI6ICJzdHJpbmcifSwgIm51
-        bV9yZXN1bHRzIjogeyJkZWZhdWx0IjogMTAsICJkZXNjcmlwdGlvbiI6ICJUaGUgbnVtYmVyIG9m
-        IHJlc3VsdHMgdG8gcmV0dXJuIiwgInRpdGxlIjogIk51bSBSZXN1bHRzIiwgInR5cGUiOiAiaW50
-        ZWdlciJ9LCAibGFuZyI6IHsiZGVmYXVsdCI6ICJlbiIsICJkZXNjcmlwdGlvbiI6ICJUaGUgbGFu
-        Z3VhZ2UgdG8gc2VhcmNoIGluIiwgInRpdGxlIjogIkxhbmciLCAidHlwZSI6ICJzdHJpbmcifSwg
-        ImRhdGVSZXN0cmljdCI6IHsiYW55T2YiOiBbeyJ0eXBlIjogInN0cmluZyJ9LCB7InR5cGUiOiAi
-        bnVsbCJ9XSwgImRlZmF1bHQiOiBudWxsLCAiZGVzY3JpcHRpb24iOiAiUmVzdHJpY3QgdGhlIHNl
-        YXJjaCB0byBhIHNwZWNpZmljIGRhdGUgcmFuZ2UiLCAidGl0bGUiOiAiRGF0ZXJlc3RyaWN0In19
-        LCAicmVxdWlyZWQiOiBbInRlcm0iXSwgInRpdGxlIjogIlNlYXJjaFBhcmFtcyIsICJ0eXBlIjog
-        Im9iamVjdCJ9XSwgImRlZmF1bHQiOiBudWxsfX0sICJ0aXRsZSI6ICJJbnB1dE1vZGVsIiwgInR5
-        cGUiOiAib2JqZWN0In19fSwgeyJ0eXBlIjogImZ1bmN0aW9uIiwgImZ1bmN0aW9uIjogeyJuYW1l
-        IjogIkFnZW50c0xvZ2ljVW5pdF9jb252b19TY3JhcGluZ0FnZW50X2dldFBhZ2VDb250ZW50Iiwg
-        ImRlc2NyaXB0aW9uIjogIkdldCB0aGUgY29udGVudCBvZiB0aGUgcGFnZSBhdCB0aGUgZ2l2ZW4g
-        VVJMXG4gICAgICAgIDpwYXJhbSBwcm9jZXNzX2lkOlxuICAgICAgICA6cGFyYW0gdXJsOlxuICAg
-        ICAgICA6cmV0dXJuOiIsICJwYXJhbWV0ZXJzIjogeyIkZGVmcyI6IHsiQm9keV9fcnVuX3Byb2dy
-        YW1fcHJvY2Vzc2VzX19wcm9jZXNzX2lkX19hZ2VudF9TY3JhcGluZ0FnZW50X2FjdGlvbnNfZ2V0
-        UGFnZUNvbnRlbnRfcG9zdCI6IHsicHJvcGVydGllcyI6IHsidXJsIjogeyJkZXNjcmlwdGlvbiI6
-        ICJUaGUgVVJMIHRvIGdldCB0aGUgY29udGV4dCBvZiIsICJ0aXRsZSI6ICJVcmwiLCAidHlwZSI6
-        ICJzdHJpbmcifX0sICJyZXF1aXJlZCI6IFsidXJsIl0sICJ0aXRsZSI6ICJCb2R5X19ydW5fcHJv
-        Z3JhbV9wcm9jZXNzZXNfX3Byb2Nlc3NfaWRfX2FnZW50X1NjcmFwaW5nQWdlbnRfYWN0aW9uc19n
-        ZXRQYWdlQ29udGVudF9wb3N0IiwgInR5cGUiOiAib2JqZWN0In19LCAicHJvcGVydGllcyI6IHsi
-        Ym9keSI6IHsiYWxsT2YiOiBbeyJwcm9wZXJ0aWVzIjogeyJ1cmwiOiB7ImRlc2NyaXB0aW9uIjog
-        IlRoZSBVUkwgdG8gZ2V0IHRoZSBjb250ZXh0IG9mIiwgInRpdGxlIjogIlVybCIsICJ0eXBlIjog
-        InN0cmluZyJ9fSwgInJlcXVpcmVkIjogWyJ1cmwiXSwgInRpdGxlIjogIkJvZHlfX3J1bl9wcm9n
-        cmFtX3Byb2Nlc3Nlc19fcHJvY2Vzc19pZF9fYWdlbnRfU2NyYXBpbmdBZ2VudF9hY3Rpb25zX2dl
-        dFBhZ2VDb250ZW50X3Bvc3QiLCAidHlwZSI6ICJvYmplY3QifV0sICJkZWZhdWx0IjogbnVsbH19
-        LCAidGl0bGUiOiAiSW5wdXRNb2RlbCIsICJ0eXBlIjogIm9iamVjdCJ9fX1dfQ==
-=======
         IFNDUkFQRTogSWYgbmVlZGVkLCB1c2UgdGhlIHNjcmFwaW5nIHRvb2wgdG8gZ28gdG8gdGhlIHNp
         dGUgYW5kIGdldCB0aGUgaW5mb3JtYXRpb24uXG4gICAgICAgICAgICAtIEZPTExPVzogRm9sbG93
         IGxpbmtzIGlmIG5lZWRlZC5cbiAgICAgICAgICAgIC0gUkVUVVJOOiBSZXR1cm4gdGhlIGFuc3dl
@@ -500,7 +54,6 @@
         cHRpb24iOiAiVGhlIFVSTCB0byBnZXQgdGhlIGNvbnRleHQgb2YiLCAidGl0bGUiOiAiVXJsIiwg
         InR5cGUiOiAic3RyaW5nIn19LCAicmVxdWlyZWQiOiBbInVybCJdLCAidGl0bGUiOiAiSW5wdXRN
         b2RlbCIsICJ0eXBlIjogIm9iamVjdCJ9fX1dfQ==
->>>>>>> ea83812d
       - 0
       - null
     headers:
@@ -513,11 +66,7 @@
       connection:
       - keep-alive
       content-length:
-<<<<<<< HEAD
-      - '7570'
-=======
       - '2878'
->>>>>>> ea83812d
       content-type:
       - application/json
       host:
@@ -542,72 +91,46 @@
     uri: https://api.openai.com/v1/chat/completions
   response:
     body:
-<<<<<<< HEAD
-      string: 'data: {"id":"chatcmpl-9XBiMIzgkmRHLdlLKtQL2Bl2iy93b","object":"chat.completion.chunk","created":1717696882,"model":"gpt-4-turbo-2024-04-09","system_fingerprint":"fp_31a6c0accf","choices":[{"index":0,"delta":{"role":"assistant","content":""},"logprobs":null,"finish_reason":null}]}
-
-
-        data: {"id":"chatcmpl-9XBiMIzgkmRHLdlLKtQL2Bl2iy93b","object":"chat.completion.chunk","created":1717696882,"model":"gpt-4-turbo-2024-04-09","system_fingerprint":"fp_31a6c0accf","choices":[{"index":0,"delta":{"content":"The"},"logprobs":null,"finish_reason":null}]}
-
-=======
       string: 'data: {"id":"chatcmpl-9Yybj5Jc9zjyqbM6goJrIlOLqvDRg","object":"chat.completion.chunk","created":1718123155,"model":"gpt-4-turbo-2024-04-09","system_fingerprint":"fp_31a6c0accf","choices":[{"index":0,"delta":{"role":"assistant","content":""},"logprobs":null,"finish_reason":null}]}
->>>>>>> ea83812d
-
-        data: {"id":"chatcmpl-9XBiMIzgkmRHLdlLKtQL2Bl2iy93b","object":"chat.completion.chunk","created":1717696882,"model":"gpt-4-turbo-2024-04-09","system_fingerprint":"fp_31a6c0accf","choices":[{"index":0,"delta":{"content":"
-        city"},"logprobs":null,"finish_reason":null}]}
-
-<<<<<<< HEAD
-=======
+
+
         data: {"id":"chatcmpl-9Yybj5Jc9zjyqbM6goJrIlOLqvDRg","object":"chat.completion.chunk","created":1718123155,"model":"gpt-4-turbo-2024-04-09","system_fingerprint":"fp_31a6c0accf","choices":[{"index":0,"delta":{"content":"M"},"logprobs":null,"finish_reason":null}]}
->>>>>>> ea83812d
-
-        data: {"id":"chatcmpl-9XBiMIzgkmRHLdlLKtQL2Bl2iy93b","object":"chat.completion.chunk","created":1717696882,"model":"gpt-4-turbo-2024-04-09","system_fingerprint":"fp_31a6c0accf","choices":[{"index":0,"delta":{"content":"
-        of"},"logprobs":null,"finish_reason":null}]}
-
-<<<<<<< HEAD
-=======
+
+
         data: {"id":"chatcmpl-9Yybj5Jc9zjyqbM6goJrIlOLqvDRg","object":"chat.completion.chunk","created":1718123155,"model":"gpt-4-turbo-2024-04-09","system_fingerprint":"fp_31a6c0accf","choices":[{"index":0,"delta":{"content":"orrow"},"logprobs":null,"finish_reason":null}]}
->>>>>>> ea83812d
-
-        data: {"id":"chatcmpl-9XBiMIzgkmRHLdlLKtQL2Bl2iy93b","object":"chat.completion.chunk","created":1717696882,"model":"gpt-4-turbo-2024-04-09","system_fingerprint":"fp_31a6c0accf","choices":[{"index":0,"delta":{"content":"
-        Morrow"},"logprobs":null,"finish_reason":null}]}
-
-<<<<<<< HEAD
-=======
+
+
         data: {"id":"chatcmpl-9Yybj5Jc9zjyqbM6goJrIlOLqvDRg","object":"chat.completion.chunk","created":1718123155,"model":"gpt-4-turbo-2024-04-09","system_fingerprint":"fp_31a6c0accf","choices":[{"index":0,"delta":{"content":","},"logprobs":null,"finish_reason":null}]}
->>>>>>> ea83812d
-
-        data: {"id":"chatcmpl-9XBiMIzgkmRHLdlLKtQL2Bl2iy93b","object":"chat.completion.chunk","created":1717696882,"model":"gpt-4-turbo-2024-04-09","system_fingerprint":"fp_31a6c0accf","choices":[{"index":0,"delta":{"content":","},"logprobs":null,"finish_reason":null}]}
-
-<<<<<<< HEAD
-
-        data: {"id":"chatcmpl-9XBiMIzgkmRHLdlLKtQL2Bl2iy93b","object":"chat.completion.chunk","created":1717696882,"model":"gpt-4-turbo-2024-04-09","system_fingerprint":"fp_31a6c0accf","choices":[{"index":0,"delta":{"content":"
+
+
+        data: {"id":"chatcmpl-9Yybj5Jc9zjyqbM6goJrIlOLqvDRg","object":"chat.completion.chunk","created":1718123155,"model":"gpt-4-turbo-2024-04-09","system_fingerprint":"fp_31a6c0accf","choices":[{"index":0,"delta":{"content":"
         Ohio"},"logprobs":null,"finish_reason":null}]}
 
 
-        data: {"id":"chatcmpl-9XBiMIzgkmRHLdlLKtQL2Bl2iy93b","object":"chat.completion.chunk","created":1717696882,"model":"gpt-4-turbo-2024-04-09","system_fingerprint":"fp_31a6c0accf","choices":[{"index":0,"delta":{"content":"
+        data: {"id":"chatcmpl-9Yybj5Jc9zjyqbM6goJrIlOLqvDRg","object":"chat.completion.chunk","created":1718123155,"model":"gpt-4-turbo-2024-04-09","system_fingerprint":"fp_31a6c0accf","choices":[{"index":0,"delta":{"content":"
         is"},"logprobs":null,"finish_reason":null}]}
 
 
-        data: {"id":"chatcmpl-9XBiMIzgkmRHLdlLKtQL2Bl2iy93b","object":"chat.completion.chunk","created":1717696882,"model":"gpt-4-turbo-2024-04-09","system_fingerprint":"fp_31a6c0accf","choices":[{"index":0,"delta":{"content":"
+        data: {"id":"chatcmpl-9Yybj5Jc9zjyqbM6goJrIlOLqvDRg","object":"chat.completion.chunk","created":1718123155,"model":"gpt-4-turbo-2024-04-09","system_fingerprint":"fp_31a6c0accf","choices":[{"index":0,"delta":{"content":"
         located"},"logprobs":null,"finish_reason":null}]}
 
 
-        data: {"id":"chatcmpl-9XBiMIzgkmRHLdlLKtQL2Bl2iy93b","object":"chat.completion.chunk","created":1717696882,"model":"gpt-4-turbo-2024-04-09","system_fingerprint":"fp_31a6c0accf","choices":[{"index":0,"delta":{"content":"
+        data: {"id":"chatcmpl-9Yybj5Jc9zjyqbM6goJrIlOLqvDRg","object":"chat.completion.chunk","created":1718123155,"model":"gpt-4-turbo-2024-04-09","system_fingerprint":"fp_31a6c0accf","choices":[{"index":0,"delta":{"content":"
         in"},"logprobs":null,"finish_reason":null}]}
 
 
-        data: {"id":"chatcmpl-9XBiMIzgkmRHLdlLKtQL2Bl2iy93b","object":"chat.completion.chunk","created":1717696882,"model":"gpt-4-turbo-2024-04-09","system_fingerprint":"fp_31a6c0accf","choices":[{"index":0,"delta":{"content":"
+        data: {"id":"chatcmpl-9Yybj5Jc9zjyqbM6goJrIlOLqvDRg","object":"chat.completion.chunk","created":1718123155,"model":"gpt-4-turbo-2024-04-09","system_fingerprint":"fp_31a6c0accf","choices":[{"index":0,"delta":{"content":"
         Warren"},"logprobs":null,"finish_reason":null}]}
 
 
-        data: {"id":"chatcmpl-9XBiMIzgkmRHLdlLKtQL2Bl2iy93b","object":"chat.completion.chunk","created":1717696882,"model":"gpt-4-turbo-2024-04-09","system_fingerprint":"fp_31a6c0accf","choices":[{"index":0,"delta":{"content":"
+        data: {"id":"chatcmpl-9Yybj5Jc9zjyqbM6goJrIlOLqvDRg","object":"chat.completion.chunk","created":1718123155,"model":"gpt-4-turbo-2024-04-09","system_fingerprint":"fp_31a6c0accf","choices":[{"index":0,"delta":{"content":"
         County"},"logprobs":null,"finish_reason":null}]}
 
 
-        data: {"id":"chatcmpl-9XBiMIzgkmRHLdlLKtQL2Bl2iy93b","object":"chat.completion.chunk","created":1717696882,"model":"gpt-4-turbo-2024-04-09","system_fingerprint":"fp_31a6c0accf","choices":[{"index":0,"delta":{"content":"."},"logprobs":null,"finish_reason":null}]}
-
-
-        data: {"id":"chatcmpl-9XBiMIzgkmRHLdlLKtQL2Bl2iy93b","object":"chat.completion.chunk","created":1717696882,"model":"gpt-4-turbo-2024-04-09","system_fingerprint":"fp_31a6c0accf","choices":[{"index":0,"delta":{},"logprobs":null,"finish_reason":"stop"}]}
+        data: {"id":"chatcmpl-9Yybj5Jc9zjyqbM6goJrIlOLqvDRg","object":"chat.completion.chunk","created":1718123155,"model":"gpt-4-turbo-2024-04-09","system_fingerprint":"fp_31a6c0accf","choices":[{"index":0,"delta":{"content":"."},"logprobs":null,"finish_reason":null}]}
+
+
+        data: {"id":"chatcmpl-9Yybj5Jc9zjyqbM6goJrIlOLqvDRg","object":"chat.completion.chunk","created":1718123155,"model":"gpt-4-turbo-2024-04-09","system_fingerprint":"fp_31a6c0accf","choices":[{"index":0,"delta":{},"logprobs":null,"finish_reason":"stop"}]}
 
 
         data: [DONE]
@@ -618,20 +141,20 @@
       CF-Cache-Status:
       - DYNAMIC
       CF-RAY:
-      - 88fa4eac2e5e291c-ORD
+      - 8922f5b82d9b76a8-SEA
       Connection:
       - keep-alive
       Content-Type:
       - text/event-stream; charset=utf-8
       Date:
-      - Thu, 06 Jun 2024 18:01:23 GMT
+      - Tue, 11 Jun 2024 16:25:55 GMT
       Server:
       - cloudflare
       Set-Cookie:
-      - __cf_bm=wHhRX.aWv1wJs2aL_0L5ncCpc0AC.t1DTmVYCRRG85g-1717696883-1.0.1.1-gcQkO28Me4ce7Hed5XF9txJZdsRZXMKRauBVTBId6KNAegKB_L9Jz.H7pZZvFkPPqPR0ubQtbb0CMiSdDbLpYg;
-        path=/; expires=Thu, 06-Jun-24 18:31:23 GMT; domain=.api.openai.com; HttpOnly;
+      - __cf_bm=03jWgzeQa6HDKwfcjH5idsdjHuqS77eRCHocyPxxxEY-1718123155-1.0.1.1-Fr0FCdJLd3KnUJdjlBZmrqxInc68cQsvz1EZdf9CbdH0NdXInM0LVmYQXjrojtgmX36O8Ne4zKrPqO.NMnRUnA;
+        path=/; expires=Tue, 11-Jun-24 16:55:55 GMT; domain=.api.openai.com; HttpOnly;
         Secure; SameSite=None
-      - _cfuvid=htdCtcghrK1.cUPPP87hkrr8aqKNZplAEIVYA1K5vko-1717696883762-0.0.1.1-604800000;
+      - _cfuvid=HLE58arikH9bZSVDauJDgpKZUs6zzJl6iVfD2DRakf4-1718123155986-0.0.1.1-604800000;
         path=/; domain=.api.openai.com; HttpOnly; Secure; SameSite=None
       Transfer-Encoding:
       - chunked
@@ -640,7 +163,7 @@
       openai-organization:
       - august-data
       openai-processing-ms:
-      - '1046'
+      - '485'
       openai-version:
       - '2020-10-01'
       strict-transport-security:
@@ -652,13 +175,13 @@
       x-ratelimit-remaining-requests:
       - '9999'
       x-ratelimit-remaining-tokens:
-      - '798945'
+      - '799643'
       x-ratelimit-reset-requests:
       - 6ms
       x-ratelimit-reset-tokens:
-      - 79ms
+      - 26ms
       x-request-id:
-      - req_b48f489a99a2aa933be39da5645a507c
+      - req_bf1c4527437fad4760d35719b4b776f1
     status:
       code: 200
       message: OK
@@ -685,634 +208,6 @@
         dXNlciBxdWVyeSBpZiBuZWVkZWQuXG4gICAgICAgICAgICAtIFNFQVJDSDogVXNlIHRoZSBzZWFy
         Y2ggdG9vbCB0byBmaW5kIHRoZSBhbnN3ZXIuIEluY2x1ZGUgRVZFUllUSElORyBmcm9tIHRoZSB1
         c2VyIHF1ZXJ5IHBsdXMgYW55IGFkZGl0aW9uYWwgaW5mb3JtYXRpb24uXG4gICAgICAgICAgICAt
-        IFNDUkFQRTogVXNlIHRoZSBzY3JhcGluZyB0b29sIHRvIGdldCB0aGUgZnVsbCBjb250ZW50IG9m
-        IHRoZSBwYWdlLiBNYWtlIHN1cmUgeW91IGdldCB0aGUgZnVsbCBjb250ZW50cy5cbiAgICAgICAg
-        ICAgIC0gRk9MTE9XOiBGb2xsb3cgbGlua3MgaWYgbmVlZGVkLlxuICAgICAgICAgICAgLSBSRVRV
-        Uk46IFJldHVybiB0aGUgYW5zd2VyIGFuZCB0aGUgc291cmNlIG9mIHRoZSBpbmZvcm1hdGlvbi5c
-        blxuICAgICAgICBMZXQncyB0aGluayB0aHJvdWdoIHN0ZXAgYnkgc3RlcC4gRXhwbGFpbiB3aGF0
-        IHlvdSBhcmUgZ29pbmcgdG8gZG8gdGhlbiBjYWxsIHRoZSB0b29scyB0byBnZXQgaXQgZG9uZSBh
-        bGwgaW4gdGhlIHNhbWUgY3ljbGUuXG4ifSwgeyJyb2xlIjogInVzZXIiLCAiY29udGVudCI6IFt7
-        InR5cGUiOiAidGV4dCIsICJ0ZXh0IjogIkluIHdoYXQgY291bnR5IGlzIHRoZSBjaXR5IG9mIE1v
-        cnJvdyBPaGlvIGxvY2F0ZWQ/In1dfSwgeyJyb2xlIjogImFzc2lzdGFudCIsICJjb250ZW50Ijog
-        IiIsICJ0b29sX2NhbGxzIjogW3siaWQiOiAiY2FsbF96NWJhZ2R4VFpyOWlyb01CSDJla1RIY20i
-        LCAidHlwZSI6ICJmdW5jdGlvbiIsICJmdW5jdGlvbiI6IHsibmFtZSI6ICJBZ2VudHNMb2dpY1Vu
-        aXRfY29udm9fV2ViU2VhcmNoQWdlbnRfc2VhcmNoIiwgImFyZ3VtZW50cyI6ICJ7J2JvZHknOiB7
-        J3Rlcm0nOiAnTW9ycm93IE9oaW8gbG9jYXRlZCBpbiB3aGljaCBjb3VudHknfX0ifX1dfSwgeyJy
-        b2xlIjogInRvb2wiLCAidG9vbF9jYWxsX2lkIjogImNhbGxfejViYWdkeFRacjlpcm9NQkgyZWtU
-        SGNtIiwgImNvbnRlbnQiOiAiW3tcImFjdGlvblwiOiBcImNyZWF0ZWQgbmV3IGNvbnZlcnNhdGlv
-        blwiLCBcImNvbnZlcnNhdGlvbl9pZFwiOiBcInRlc3RfcmVzZWFyY2hfZm9sbG93dXBfMVwifSwg
-        XCJ7XFxcInVybFxcXCI6XFxcImh0dHBzOi8vbW9ycm93Y291bnR5b2hpby5nb3YvXFxcIixcXFwi
-        dGl0bGVcXFwiOlxcXCJNb3Jyb3cgQ291bnR5LCBPSFxcXCIsXFxcImRlc2NyaXB0aW9uXFxcIjpc
-        XFwiV2VsY29tZSB0byBNb3Jyb3cgQ291bnR5ISBXZSdyZSBzbyBoYXBweSB5b3UndmUgbWFkZSBp
-        dCEgSXQncyBhbiBleGNpdGluZyB0aW1lIHRvIGJlbG9uZyB0byBvdXIgY291bnR5IC0gd2UgaGF2
-        ZSBhIGxvdCBvZiBuZXcgZ3Jvd3RoIGFuZCBwb3RlbnRpYWwgb3Bwb3J0dW5pdGllc1xcdTAwYTAu
-        Li5cXFwifVxcbntcXFwidXJsXFxcIjpcXFwiaHR0cHM6Ly9hdWRpdG9yLmNvLm1vcnJvdy5vaC51
-        cy9cXFwiLFxcXCJ0aXRsZVxcXCI6XFxcIkhvbWUgLSBDb3VudHkgQXVkaXRvciBXZWJzaXRlLCBN
-        b3Jyb3cgQ291bnR5LCBPaGlvXFxcIixcXFwiZGVzY3JpcHRpb25cXFwiOlxcXCJPdXIgZ29hbCBp
-        cyB0byBwcm92aWRlIGluZm9ybWF0aW9uIGFuZCBzZXJ2aWNlcyBhcyBlZmZpY2llbnRseSBhbmQg
-        YWNjdXJhdGVseSBhcyBwb3NzaWJsZSwgaW4gd2F5cyB0aGF0IGFyZSByZWxhdGFibGUgYW5kIGFj
-        Y2Vzc2libGUuIEkgd2VsY29tZSBhbnkgZmVlZGJhY2sgeW91XFx1MDBhMC4uLlxcXCJ9XFxue1xc
-        XCJ1cmxcXFwiOlxcXCJodHRwczovL2VuLndpa2lwZWRpYS5vcmcvd2lraS9Nb3Jyb3csX09oaW9c
-        XFwiLFxcXCJ0aXRsZVxcXCI6XFxcIk1vcnJvdywgT2hpbyAtIFdpa2lwZWRpYVxcXCIsXFxcImRl
-        c2NyaXB0aW9uXFxcIjpcXFwiTW9ycm93IGlzIGEgdmlsbGFnZSBpbiBTYWxlbSBUb3duc2hpcCwg
-        V2FycmVuIENvdW50eSwgT2hpbywgVW5pdGVkIFN0YXRlcy4gVGhlIHBvcHVsYXRpb24gd2FzIDIs
-        MDQ5IGF0IHRoZSAyMDIwIGNlbnN1cy5cXFwifVxcbntcXFwidXJsXFxcIjpcXFwiaHR0cHM6Ly93
-        d3cubWFwcXVlc3QuY29tL3VzL29oaW8vbW9ycm93LW9oLTI4MjAyNjkzMVxcXCIsXFxcInRpdGxl
-        XFxcIjpcXFwiTW9ycm93LCBPSCBNYXAgJiBEaXJlY3Rpb25zIC0gTWFwUXVlc3RcXFwiLFxcXCJk
-        ZXNjcmlwdGlvblxcXCI6XFxcIk1vcnJvdyBNYXAuIE1vcnJvdyBpcyBhIHZpbGxhZ2UgaW4gU2Fs
-        ZW0gVG93bnNoaXAsIFdhcnJlbiBDb3VudHksIE9oaW8sIFVuaXRlZCBTdGF0ZXMuIEFzIG9mIHRo
-        ZSAyMDAwIGNlbnN1cywgdGhlIHZpbGxhZ2UgcG9wdWxhdGlvbiB3YXMgMSwyODYsXFx1MDBhMC4u
-        LlxcXCJ9XFxue1xcXCJ1cmxcXFwiOlxcXCJodHRwczovL3d3dy5tb3Jyb3djb3VudHlvaGlvLmdv
-        di9nb3Zlcm5tZW50L2NsZXJrX29mX2NvdXJ0cy9pbmRleC5waHBcXFwiLFxcXCJ0aXRsZVxcXCI6
-        XFxcIk1vcnJvdyBDb3VudHksIE9IXFxcIixcXFwiZGVzY3JpcHRpb25cXFwiOlxcXCJIb3VycyBv
-        ZiBPcGVyYXRpb246IE1vbmRheSAtIEZyaWRheSA4OjAwIGEubS4gLSA0OjAwIHAubS4uIENsb3Nl
-        ZCBvbiBuYXRpb25hbGx5IHJlY29nbml6ZWQgaG9saWRheXMuIExlZ2FsXFx1MDBhMC4uLlxcXCJ9
-        XFxue1xcXCJ1cmxcXFwiOlxcXCJodHRwczovL2VuZ2luZWVyLmNvLm1vcnJvdy5vaC51cy9cXFwi
-        LFxcXCJ0aXRsZVxcXCI6XFxcIk1vcnJvdyBDb3VudHkgRW5naW5lZXIgLSBIb21lXFxcIixcXFwi
-        ZGVzY3JpcHRpb25cXFwiOlxcXCI1MCBFYXN0IEhpZ2ggU3QuIE10LiBHaWxlYWQsIE9IIDQzMzM4
-        LTE0ODcuIEhvdXJzOiA3IGFtIC0gNDowMCBwbSBNLUYuIFBob25lOiA0MTktOTQ3LTQ1MzAuIEZh
-        eFxcdTAwYTAuLi5cXFwifVxcbntcXFwidXJsXFxcIjpcXFwiaHR0cHM6Ly93d3cubW9ycm93Y291
-        bnR5b2hpby5nb3YvZ292ZXJubWVudC9yZWNvcmRlci9pbmRleC5waHBcXFwiLFxcXCJ0aXRsZVxc
-        XCI6XFxcIk1vcnJvdyBDb3VudHksIE9IXFxcIixcXFwiZGVzY3JpcHRpb25cXFwiOlxcXCJUaGUg
-        UmVjb3JkZXIncyBPZmZpY2UgaXMgbm93IHByb3ZpZGluZyB0aGUgYWJpbGl0eSB0byBzdWJzY3Jp
-        YmUgYSBmcmVlIGZyYXVkIGFsZXJ0IHNlcnZpY2UgY2FsbGVkIFByb3BlcnR5IENoZWNrLCB3aGlj
-        aCBoZWxwcyB0byBwcm90ZWN0IGFnYWluc3QgZnJhdWR1bGVudFxcdTAwYTAuLi5cXFwifVxcbntc
-        XFwidXJsXFxcIjpcXFwiaHR0cHM6Ly9ib2UubW9ycm93Y291bnR5b2hpby5nb3YvXFxcIixcXFwi
-        dGl0bGVcXFwiOlxcXCJNb3Jyb3cgQ291bnR5LCBPaGlvIEJvYXJkIG9mIEVsZWN0aW9uc1xcXCIs
-        XFxcImRlc2NyaXB0aW9uXFxcIjpcXFwib2hpbyBmbGFnIEFuIG9mZmljaWFsIFN0YXRlIG9mIE9o
-        aW8gZ292ZXJubWVudCB3ZWJzaXRlLiAuLi4gV2VsY29tZSB0byB0aGUgTW9ycm93IENvdW50eSwg
-        T2hpbyBCb2FyZCBvZiBFbGVjdGlvbnMgV2Vic2l0ZTogLi4uIE91ciBMb2NhdGlvbi4gTk9STUFM
-        IE9GRklDRSBIT1VSU1xcXCJ9XFxue1xcXCJ1cmxcXFwiOlxcXCJodHRwczovL3d3dy5tb3Jyb3dj
-        b3VudHltdW5pY3Qub3JnL1xcXCIsXFxcInRpdGxlXFxcIjpcXFwiTW9ycm93IENvdW50eSBNdW5p
-        Y2lwYWwgQ291cnRcXFwiLFxcXCJkZXNjcmlwdGlvblxcXCI6XFxcIlRoZSBNb3Jyb3cgQ291bnR5
-        IE11bmljaXBhbCBDb3VydCBpcyBsb2NhdGVkIGluIE10LiBHaWxlYWQsIE9oaW8uIFRoaXMgY291
-        cnQgaGFuZGxlcyBjcmltaW5hbCwgdHJhZmZpYywgY2l2aWwsIGFuZCBzbWFsbCBjbGFpbXMgY2Fz
-        ZXMuXFxcIn1cXG57XFxcInVybFxcXCI6XFxcImh0dHBzOi8vd3d3LnRoZWNocmlzdG1hc3JhbmNo
-        LmNvbS9cXFwiLFxcXCJ0aXRsZVxcXCI6XFxcIlRoZSBDaHJpc3RtYXMgUmFuY2ggfCBNb3Jyb3cs
-        IE9IXFxcIixcXFwiZGVzY3JpcHRpb25cXFwiOlxcXCJXZWxjb21lIHRvIHRoZSBDaHJpc3RtYXMg
-        UmFuY2ggaW4gTW9ycm93LCBPSCEgVmlzaXQgb3VyIHdlYnNpdGUgZm9yIHRpY2tldHMgYW5kIG1v
-        cmUgaW5mb3JtYXRpb24uXFxcIn1cXG5cIl0ifSwgeyJyb2xlIjogImFzc2lzdGFudCIsICJjb250
-        ZW50IjogIlRoZSBjaXR5IG9mIE1vcnJvdywgT2hpbyBpcyBsb2NhdGVkIGluIFdhcnJlbiBDb3Vu
-        dHkuIn0sIHsicm9sZSI6ICJ1c2VyIiwgImNvbnRlbnQiOiBbeyJ0eXBlIjogInRleHQiLCAidGV4
-        dCI6ICJXaGVuIHdhcyBpdCBmb3VuZGVkPyJ9XX1dLCAibW9kZWwiOiAiZ3B0LTQtdHVyYm8iLCAi
-        c3RyZWFtIjogdHJ1ZSwgInRlbXBlcmF0dXJlIjogMC4zLCAidG9vbHMiOiBbeyJ0eXBlIjogImZ1
-        bmN0aW9uIiwgImZ1bmN0aW9uIjogeyJuYW1lIjogIkFnZW50c0xvZ2ljVW5pdF9jb252b19XZWJT
-        ZWFyY2hBZ2VudF9zZWFyY2giLCAiZGVzY3JpcHRpb24iOiAiU2VhcmNoIGdvb2dsZSBvbiB0aGUg
-        Z2l2ZW4gdGVybSBhbmQgZ2V0IHRoZSByZXN1bHRzLlxuICAgICAgICA6cGFyYW0gcHJvY2Vzc19p
-        ZDpcbiAgICAgICAgOnBhcmFtIHBhcmFtczogdGhlIHNlYXJjaCBwYXJhbXNcbiAgICAgICAgOnJl
-        dHVybjoiLCAicGFyYW1ldGVycyI6IHsiJGRlZnMiOiB7IlNlYXJjaFBhcmFtcyI6IHsicHJvcGVy
-        dGllcyI6IHsidGVybSI6IHsiZGVzY3JpcHRpb24iOiAiVGhlIHF1ZXJ5LiBCZSB2ZXJ5IGV4cGxp
-        Y2l0IGFuZCB2ZXJib3NlIGluIHlvdXIgcXVlc3Rpb24uIFRoaXMgaXMgZ29pbmcgdG8gYSBHT09H
-        TEUgc2VhcmNoIGVuZ2luZS4iLCAidGl0bGUiOiAiVGVybSIsICJ0eXBlIjogInN0cmluZyJ9LCAi
-        bnVtX3Jlc3VsdHMiOiB7ImRlZmF1bHQiOiAxMCwgImRlc2NyaXB0aW9uIjogIlRoZSBudW1iZXIg
-        b2YgcmVzdWx0cyB0byByZXR1cm4iLCAidGl0bGUiOiAiTnVtIFJlc3VsdHMiLCAidHlwZSI6ICJp
-        bnRlZ2VyIn0sICJsYW5nIjogeyJkZWZhdWx0IjogImVuIiwgImRlc2NyaXB0aW9uIjogIlRoZSBs
-        YW5ndWFnZSB0byBzZWFyY2ggaW4iLCAidGl0bGUiOiAiTGFuZyIsICJ0eXBlIjogInN0cmluZyJ9
-        LCAiZGF0ZVJlc3RyaWN0IjogeyJhbnlPZiI6IFt7InR5cGUiOiAic3RyaW5nIn0sIHsidHlwZSI6
-        ICJudWxsIn1dLCAiZGVmYXVsdCI6IG51bGwsICJkZXNjcmlwdGlvbiI6ICJSZXN0cmljdCB0aGUg
-        c2VhcmNoIHRvIGEgc3BlY2lmaWMgZGF0ZSByYW5nZSIsICJ0aXRsZSI6ICJEYXRlcmVzdHJpY3Qi
-        fX0sICJyZXF1aXJlZCI6IFsidGVybSJdLCAidGl0bGUiOiAiU2VhcmNoUGFyYW1zIiwgInR5cGUi
-        OiAib2JqZWN0In19LCAicHJvcGVydGllcyI6IHsiYm9keSI6IHsiYWxsT2YiOiBbeyJwcm9wZXJ0
-        aWVzIjogeyJ0ZXJtIjogeyJkZXNjcmlwdGlvbiI6ICJUaGUgcXVlcnkuIEJlIHZlcnkgZXhwbGlj
-        aXQgYW5kIHZlcmJvc2UgaW4geW91ciBxdWVzdGlvbi4gVGhpcyBpcyBnb2luZyB0byBhIEdPT0dM
-        RSBzZWFyY2ggZW5naW5lLiIsICJ0aXRsZSI6ICJUZXJtIiwgInR5cGUiOiAic3RyaW5nIn0sICJu
-        dW1fcmVzdWx0cyI6IHsiZGVmYXVsdCI6IDEwLCAiZGVzY3JpcHRpb24iOiAiVGhlIG51bWJlciBv
-        ZiByZXN1bHRzIHRvIHJldHVybiIsICJ0aXRsZSI6ICJOdW0gUmVzdWx0cyIsICJ0eXBlIjogImlu
-        dGVnZXIifSwgImxhbmciOiB7ImRlZmF1bHQiOiAiZW4iLCAiZGVzY3JpcHRpb24iOiAiVGhlIGxh
-        bmd1YWdlIHRvIHNlYXJjaCBpbiIsICJ0aXRsZSI6ICJMYW5nIiwgInR5cGUiOiAic3RyaW5nIn0s
-        ICJkYXRlUmVzdHJpY3QiOiB7ImFueU9mIjogW3sidHlwZSI6ICJzdHJpbmcifSwgeyJ0eXBlIjog
-        Im51bGwifV0sICJkZWZhdWx0IjogbnVsbCwgImRlc2NyaXB0aW9uIjogIlJlc3RyaWN0IHRoZSBz
-        ZWFyY2ggdG8gYSBzcGVjaWZpYyBkYXRlIHJhbmdlIiwgInRpdGxlIjogIkRhdGVyZXN0cmljdCJ9
-        fSwgInJlcXVpcmVkIjogWyJ0ZXJtIl0sICJ0aXRsZSI6ICJTZWFyY2hQYXJhbXMiLCAidHlwZSI6
-        ICJvYmplY3QifV0sICJkZWZhdWx0IjogbnVsbH19LCAidGl0bGUiOiAiSW5wdXRNb2RlbCIsICJ0
-        eXBlIjogIm9iamVjdCJ9fX0sIHsidHlwZSI6ICJmdW5jdGlvbiIsICJmdW5jdGlvbiI6IHsibmFt
-        ZSI6ICJBZ2VudHNMb2dpY1VuaXRfY29udm9fU2NyYXBpbmdBZ2VudF9nZXRQYWdlQ29udGVudCIs
-        ICJkZXNjcmlwdGlvbiI6ICJHZXQgdGhlIGNvbnRlbnQgb2YgdGhlIHBhZ2UgYXQgdGhlIGdpdmVu
-        IFVSTFxuICAgICAgICA6cGFyYW0gcHJvY2Vzc19pZDpcbiAgICAgICAgOnBhcmFtIHVybDpcbiAg
-        ICAgICAgOnJldHVybjoiLCAicGFyYW1ldGVycyI6IHsiJGRlZnMiOiB7IkJvZHlfX3J1bl9wcm9n
-        cmFtX3Byb2Nlc3Nlc19fcHJvY2Vzc19pZF9fYWdlbnRfU2NyYXBpbmdBZ2VudF9hY3Rpb25zX2dl
-        dFBhZ2VDb250ZW50X3Bvc3QiOiB7InByb3BlcnRpZXMiOiB7InVybCI6IHsiZGVzY3JpcHRpb24i
-        OiAiVGhlIFVSTCB0byBnZXQgdGhlIGNvbnRleHQgb2YiLCAidGl0bGUiOiAiVXJsIiwgInR5cGUi
-        OiAic3RyaW5nIn19LCAicmVxdWlyZWQiOiBbInVybCJdLCAidGl0bGUiOiAiQm9keV9fcnVuX3By
-        b2dyYW1fcHJvY2Vzc2VzX19wcm9jZXNzX2lkX19hZ2VudF9TY3JhcGluZ0FnZW50X2FjdGlvbnNf
-        Z2V0UGFnZUNvbnRlbnRfcG9zdCIsICJ0eXBlIjogIm9iamVjdCJ9fSwgInByb3BlcnRpZXMiOiB7
-        ImJvZHkiOiB7ImFsbE9mIjogW3sicHJvcGVydGllcyI6IHsidXJsIjogeyJkZXNjcmlwdGlvbiI6
-        ICJUaGUgVVJMIHRvIGdldCB0aGUgY29udGV4dCBvZiIsICJ0aXRsZSI6ICJVcmwiLCAidHlwZSI6
-        ICJzdHJpbmcifX0sICJyZXF1aXJlZCI6IFsidXJsIl0sICJ0aXRsZSI6ICJCb2R5X19ydW5fcHJv
-        Z3JhbV9wcm9jZXNzZXNfX3Byb2Nlc3NfaWRfX2FnZW50X1NjcmFwaW5nQWdlbnRfYWN0aW9uc19n
-        ZXRQYWdlQ29udGVudF9wb3N0IiwgInR5cGUiOiAib2JqZWN0In1dLCAiZGVmYXVsdCI6IG51bGx9
-        fSwgInRpdGxlIjogIklucHV0TW9kZWwiLCAidHlwZSI6ICJvYmplY3QifX19XX0=
-      - 0
-      - null
-    headers:
-      accept:
-      - application/json
-      accept-encoding:
-      - gzip, deflate
-      authorization:
-      - XXXXXX
-      connection:
-      - keep-alive
-      content-length:
-      - '7742'
-      content-type:
-      - application/json
-      host:
-      - api.openai.com
-      user-agent:
-      - AsyncOpenAI/Python 1.30.1
-      x-stainless-arch:
-      - arm64
-      x-stainless-async:
-      - async:asyncio
-      x-stainless-lang:
-      - python
-      x-stainless-os:
-      - MacOS
-      x-stainless-package-version:
-      - 1.30.1
-      x-stainless-runtime:
-      - CPython
-      x-stainless-runtime-version:
-      - 3.11.8
-    method: POST
-    uri: https://api.openai.com/v1/chat/completions
-  response:
-    body:
-      string: 'data: {"id":"chatcmpl-9XBiOyB9yZMzAgD1aV3QRbqA9j1BZ","object":"chat.completion.chunk","created":1717696884,"model":"gpt-4-turbo-2024-04-09","system_fingerprint":"fp_31a6c0accf","choices":[{"index":0,"delta":{"role":"assistant","content":null,"tool_calls":[{"index":0,"id":"call_PZ40KdVQzJNuRiUQw4GtBH8c","type":"function","function":{"name":"AgentsLogicUnit_convo_WebSearchAgent_search","arguments":""}}]},"logprobs":null,"finish_reason":null}]}
-
-
-        data: {"id":"chatcmpl-9XBiOyB9yZMzAgD1aV3QRbqA9j1BZ","object":"chat.completion.chunk","created":1717696884,"model":"gpt-4-turbo-2024-04-09","system_fingerprint":"fp_31a6c0accf","choices":[{"index":0,"delta":{"tool_calls":[{"index":0,"function":{"arguments":"{\""}}]},"logprobs":null,"finish_reason":null}]}
-
-
-        data: {"id":"chatcmpl-9XBiOyB9yZMzAgD1aV3QRbqA9j1BZ","object":"chat.completion.chunk","created":1717696884,"model":"gpt-4-turbo-2024-04-09","system_fingerprint":"fp_31a6c0accf","choices":[{"index":0,"delta":{"tool_calls":[{"index":0,"function":{"arguments":"body"}}]},"logprobs":null,"finish_reason":null}]}
-
-
-        data: {"id":"chatcmpl-9XBiOyB9yZMzAgD1aV3QRbqA9j1BZ","object":"chat.completion.chunk","created":1717696884,"model":"gpt-4-turbo-2024-04-09","system_fingerprint":"fp_31a6c0accf","choices":[{"index":0,"delta":{"tool_calls":[{"index":0,"function":{"arguments":"\":{\""}}]},"logprobs":null,"finish_reason":null}]}
-
-
-        data: {"id":"chatcmpl-9XBiOyB9yZMzAgD1aV3QRbqA9j1BZ","object":"chat.completion.chunk","created":1717696884,"model":"gpt-4-turbo-2024-04-09","system_fingerprint":"fp_31a6c0accf","choices":[{"index":0,"delta":{"tool_calls":[{"index":0,"function":{"arguments":"term"}}]},"logprobs":null,"finish_reason":null}]}
-
-
-        data: {"id":"chatcmpl-9XBiOyB9yZMzAgD1aV3QRbqA9j1BZ","object":"chat.completion.chunk","created":1717696884,"model":"gpt-4-turbo-2024-04-09","system_fingerprint":"fp_31a6c0accf","choices":[{"index":0,"delta":{"tool_calls":[{"index":0,"function":{"arguments":"\":\""}}]},"logprobs":null,"finish_reason":null}]}
-
-
-        data: {"id":"chatcmpl-9XBiOyB9yZMzAgD1aV3QRbqA9j1BZ","object":"chat.completion.chunk","created":1717696884,"model":"gpt-4-turbo-2024-04-09","system_fingerprint":"fp_31a6c0accf","choices":[{"index":0,"delta":{"tool_calls":[{"index":0,"function":{"arguments":"When"}}]},"logprobs":null,"finish_reason":null}]}
-
-=======
-        data: {"id":"chatcmpl-9Yybj5Jc9zjyqbM6goJrIlOLqvDRg","object":"chat.completion.chunk","created":1718123155,"model":"gpt-4-turbo-2024-04-09","system_fingerprint":"fp_31a6c0accf","choices":[{"index":0,"delta":{"content":"
-        Ohio"},"logprobs":null,"finish_reason":null}]}
-
-
-        data: {"id":"chatcmpl-9Yybj5Jc9zjyqbM6goJrIlOLqvDRg","object":"chat.completion.chunk","created":1718123155,"model":"gpt-4-turbo-2024-04-09","system_fingerprint":"fp_31a6c0accf","choices":[{"index":0,"delta":{"content":"
-        is"},"logprobs":null,"finish_reason":null}]}
-
-
-        data: {"id":"chatcmpl-9Yybj5Jc9zjyqbM6goJrIlOLqvDRg","object":"chat.completion.chunk","created":1718123155,"model":"gpt-4-turbo-2024-04-09","system_fingerprint":"fp_31a6c0accf","choices":[{"index":0,"delta":{"content":"
-        located"},"logprobs":null,"finish_reason":null}]}
-
-
-        data: {"id":"chatcmpl-9Yybj5Jc9zjyqbM6goJrIlOLqvDRg","object":"chat.completion.chunk","created":1718123155,"model":"gpt-4-turbo-2024-04-09","system_fingerprint":"fp_31a6c0accf","choices":[{"index":0,"delta":{"content":"
-        in"},"logprobs":null,"finish_reason":null}]}
-
-
-        data: {"id":"chatcmpl-9Yybj5Jc9zjyqbM6goJrIlOLqvDRg","object":"chat.completion.chunk","created":1718123155,"model":"gpt-4-turbo-2024-04-09","system_fingerprint":"fp_31a6c0accf","choices":[{"index":0,"delta":{"content":"
-        Warren"},"logprobs":null,"finish_reason":null}]}
-
-
-        data: {"id":"chatcmpl-9Yybj5Jc9zjyqbM6goJrIlOLqvDRg","object":"chat.completion.chunk","created":1718123155,"model":"gpt-4-turbo-2024-04-09","system_fingerprint":"fp_31a6c0accf","choices":[{"index":0,"delta":{"content":"
-        County"},"logprobs":null,"finish_reason":null}]}
-
-
-        data: {"id":"chatcmpl-9Yybj5Jc9zjyqbM6goJrIlOLqvDRg","object":"chat.completion.chunk","created":1718123155,"model":"gpt-4-turbo-2024-04-09","system_fingerprint":"fp_31a6c0accf","choices":[{"index":0,"delta":{"content":"."},"logprobs":null,"finish_reason":null}]}
->>>>>>> ea83812d
-
-        data: {"id":"chatcmpl-9XBiOyB9yZMzAgD1aV3QRbqA9j1BZ","object":"chat.completion.chunk","created":1717696884,"model":"gpt-4-turbo-2024-04-09","system_fingerprint":"fp_31a6c0accf","choices":[{"index":0,"delta":{"tool_calls":[{"index":0,"function":{"arguments":"
-        was"}}]},"logprobs":null,"finish_reason":null}]}
-
-<<<<<<< HEAD
-
-        data: {"id":"chatcmpl-9XBiOyB9yZMzAgD1aV3QRbqA9j1BZ","object":"chat.completion.chunk","created":1717696884,"model":"gpt-4-turbo-2024-04-09","system_fingerprint":"fp_31a6c0accf","choices":[{"index":0,"delta":{"tool_calls":[{"index":0,"function":{"arguments":"
-        Morrow"}}]},"logprobs":null,"finish_reason":null}]}
-
-
-        data: {"id":"chatcmpl-9XBiOyB9yZMzAgD1aV3QRbqA9j1BZ","object":"chat.completion.chunk","created":1717696884,"model":"gpt-4-turbo-2024-04-09","system_fingerprint":"fp_31a6c0accf","choices":[{"index":0,"delta":{"tool_calls":[{"index":0,"function":{"arguments":","}}]},"logprobs":null,"finish_reason":null}]}
-
-
-        data: {"id":"chatcmpl-9XBiOyB9yZMzAgD1aV3QRbqA9j1BZ","object":"chat.completion.chunk","created":1717696884,"model":"gpt-4-turbo-2024-04-09","system_fingerprint":"fp_31a6c0accf","choices":[{"index":0,"delta":{"tool_calls":[{"index":0,"function":{"arguments":"
-        Ohio"}}]},"logprobs":null,"finish_reason":null}]}
-
-
-        data: {"id":"chatcmpl-9XBiOyB9yZMzAgD1aV3QRbqA9j1BZ","object":"chat.completion.chunk","created":1717696884,"model":"gpt-4-turbo-2024-04-09","system_fingerprint":"fp_31a6c0accf","choices":[{"index":0,"delta":{"tool_calls":[{"index":0,"function":{"arguments":"
-        founded"}}]},"logprobs":null,"finish_reason":null}]}
-
-
-        data: {"id":"chatcmpl-9XBiOyB9yZMzAgD1aV3QRbqA9j1BZ","object":"chat.completion.chunk","created":1717696884,"model":"gpt-4-turbo-2024-04-09","system_fingerprint":"fp_31a6c0accf","choices":[{"index":0,"delta":{"tool_calls":[{"index":0,"function":{"arguments":"?\""}}]},"logprobs":null,"finish_reason":null}]}
-
-
-        data: {"id":"chatcmpl-9XBiOyB9yZMzAgD1aV3QRbqA9j1BZ","object":"chat.completion.chunk","created":1717696884,"model":"gpt-4-turbo-2024-04-09","system_fingerprint":"fp_31a6c0accf","choices":[{"index":0,"delta":{"tool_calls":[{"index":0,"function":{"arguments":"}}"}}]},"logprobs":null,"finish_reason":null}]}
-
-
-        data: {"id":"chatcmpl-9XBiOyB9yZMzAgD1aV3QRbqA9j1BZ","object":"chat.completion.chunk","created":1717696884,"model":"gpt-4-turbo-2024-04-09","system_fingerprint":"fp_31a6c0accf","choices":[{"index":0,"delta":{},"logprobs":null,"finish_reason":"tool_calls"}]}
-=======
-        data: {"id":"chatcmpl-9Yybj5Jc9zjyqbM6goJrIlOLqvDRg","object":"chat.completion.chunk","created":1718123155,"model":"gpt-4-turbo-2024-04-09","system_fingerprint":"fp_31a6c0accf","choices":[{"index":0,"delta":{},"logprobs":null,"finish_reason":"stop"}]}
->>>>>>> ea83812d
-
-
-        data: [DONE]
-
-
-        '
-    headers:
-      CF-Cache-Status:
-      - DYNAMIC
-      CF-RAY:
-<<<<<<< HEAD
-      - 88fa4eb74a04297a-ORD
-=======
-      - 8922f5b82d9b76a8-SEA
->>>>>>> ea83812d
-      Connection:
-      - keep-alive
-      Content-Type:
-      - text/event-stream; charset=utf-8
-      Date:
-<<<<<<< HEAD
-      - Thu, 06 Jun 2024 18:01:26 GMT
-      Server:
-      - cloudflare
-      Set-Cookie:
-      - __cf_bm=YKag_hGAfGISM_vB6_hehDHY5Pd4Buh1Xe6u2lCyZYs-1717696886-1.0.1.1-_Ez4AzRwEDPTtQWLVXRutkTvVXskpa20uYVNTKu28fBtNN3wIWUgEwH3rrhg7WctnJ7eAG8jmyG9unp9kpQOMQ;
-        path=/; expires=Thu, 06-Jun-24 18:31:26 GMT; domain=.api.openai.com; HttpOnly;
-        Secure; SameSite=None
-      - _cfuvid=1fEOlwLoGMVS1AZSBBGvDhneufih6V_WPpM8twcp8gM-1717696886150-0.0.1.1-604800000;
-=======
-      - Tue, 11 Jun 2024 16:25:55 GMT
-      Server:
-      - cloudflare
-      Set-Cookie:
-      - __cf_bm=03jWgzeQa6HDKwfcjH5idsdjHuqS77eRCHocyPxxxEY-1718123155-1.0.1.1-Fr0FCdJLd3KnUJdjlBZmrqxInc68cQsvz1EZdf9CbdH0NdXInM0LVmYQXjrojtgmX36O8Ne4zKrPqO.NMnRUnA;
-        path=/; expires=Tue, 11-Jun-24 16:55:55 GMT; domain=.api.openai.com; HttpOnly;
-        Secure; SameSite=None
-      - _cfuvid=HLE58arikH9bZSVDauJDgpKZUs6zzJl6iVfD2DRakf4-1718123155986-0.0.1.1-604800000;
->>>>>>> ea83812d
-        path=/; domain=.api.openai.com; HttpOnly; Secure; SameSite=None
-      Transfer-Encoding:
-      - chunked
-      alt-svc:
-      - h3=":443"; ma=86400
-      openai-organization:
-      - august-data
-      openai-processing-ms:
-<<<<<<< HEAD
-      - '1397'
-=======
-      - '485'
->>>>>>> ea83812d
-      openai-version:
-      - '2020-10-01'
-      strict-transport-security:
-      - max-age=15724800; includeSubDomains
-      x-ratelimit-limit-requests:
-      - '10000'
-      x-ratelimit-limit-tokens:
-      - '800000'
-      x-ratelimit-remaining-requests:
-      - '9999'
-      x-ratelimit-remaining-tokens:
-<<<<<<< HEAD
-      - '798925'
-=======
-      - '799643'
->>>>>>> ea83812d
-      x-ratelimit-reset-requests:
-      - 6ms
-      x-ratelimit-reset-tokens:
-      - 80ms
-      x-request-id:
-<<<<<<< HEAD
-      - req_ff2883524328aced5a73b23a1ef6f5aa
-    status:
-      code: 200
-      message: OK
-- request:
-    body: !!python/object/new:_io.BytesIO
-      state: !!python/tuple
-      - !!binary ""
-      - 0
-      - null
-    headers:
-      accept:
-      - '*/*'
-      accept-encoding:
-      - gzip, deflate
-      connection:
-      - keep-alive
-      host:
-      - customsearch.googleapis.com
-      user-agent:
-      - python-httpx/0.27.0
-    method: GET
-    uri: https://customsearch.googleapis.com/customsearch/v1?hl=en&num=10&q=When%2Bwas%2BMorrow%2C%2BOhio%2Bfounded%3F
-  response:
-    body:
-      string: !!binary |
-        H4sIAAAAAAAC/+1c63LbOpL+P0+B8symzqkjUiR115QrI9mxHTuOHV/i4+xMqSASImGRBMOLZDmT
-        qnmHfYGpfYn9fx5ln2QbICVRIiXKthyfnd1UxSJBXBqNRvfXjcu3PyC0M6SusdNGO3oUhMwJCPZ1
-        64/xz06JZ4h8G75/g0d4CSce4bmx59lUxyFlbvkuYK7Iyr8Tx7NxKPJYYegF7XJ5PB7LJmOmTbBH
-        A1lnTjndWHmkvv26+y1+uSK+E3x/40bO7jedRW749vubIMR+CBn4z3vXIPeQZvu732zsmhE2Cc+C
-        BwRywF940e+hLM8UMFEO/sLLgNohgVLxLySY9u430+b5IVUXKYJIiwVQKn4+gmeeQ9PZYLD7zaAB
-        7ttkz70aX/nYDWzBAMhgQQesr/wBKrV4pQENyaXoElAwe174cJBQtJwCmcg91kPBi91v82fxQbcj
-        g8w+zd84U6g7vITKgDXJEyQyP8mcPECSAQN0QYLQpzr0NP3GK2HjC2AsryR54t2ippWkzh55X+Ix
-        A5mYjR88C16TOHX6BJl9KBgCHfEvJFDHvKQPkCl5iJPicslDnLTHbCB+mj57iz/uM4e62A1Fssiw
-        kAKZsB3uChkFEf0uRPprRHxKgrlY+wSSghAS/l0koORDLNM0tIVAHwqZQHtCeFE8ZEhCNxZxfxnj
-        4JdT5vtsXPrlzKLslwFIr0GMt8nMiGtiIbaB15Ed8sZ31GpVgX/pLKlpwHNsXreYLVBEVdK1zeYM
-        /5L6QF0vCt+5OjOoa/KGonDQTFfHorAgB59tPB1mxgIdvKmdgTLQa5VqX9GqRq2qNUk6i8UVyg4R
-        A8L/fRe/f0tUiEvuw3OY1v/ig/F7H43ZZNGZG8KQpGzAdAjeUQOmmBvzfj67Yq69dwfMd4SCnBdN
-        GEodXl6RK2p1yoedOHdIjMt0nh2eaWZc1o7YvIar5XwlyFjiOWc0gm4UYxpL2FS+8o2hL2qasWze
-        /1gM0E9nRz+D5B1RKONPEHXRLYt8dDZ2URfrwwn2jXlhK3Tsq2kFf40UpaL3xQ+Ja4uTykka+mkh
-        y9nR4mfe7EKGhIalStZTxG1F2lxbcR3UnUAZNnb7SYnYcNNwUnYEpRKzyvNawDSC4Z98mFa2ppJ5
-        ocClnkfCOS9LiE8pBHMM2ZgaCOSeU9+JTBgQpDarVYRdQ3x3sUMM/tFiLvMRG6DQIojLAPGRyUbE
-        h+QSOiY+cSi2UNyAvDgSl3MCCseitMhqTugSn38I2TMpvxa47JnDxplw8OQaFxji5PBssTEPtLqD
-        vZk6iDVUQHqhFTl9F1M7pfPT83IqLr6epo+4uj/xgG4p7LuKbIJ+DakuqKMONBUArIQv7c5Ho3Wo
-        Xxin/fvDq/eVT97wUh1fDw8ebnvVWt246H0+1n7tjc8+fm0YFVOXrkfN+vHJrd/rfuk+dCLpTZBS
-        l4KQMTVCi5NSUZXlbxbh+EaonXplJ/Xt++z5bynt6xCgGpvB+p4zsy26tPHwjD1J6G03LEeezbAR
-        lBPd8N7lugBUwVQTfGAmk+88c7kj0OYM7fvAWJvk5BBUtWf8qCsZfoRjCrLlt3WudCBLEDkO9ic9
-        G/sm6cW9ytbLMXGPzxVeZCPNmqL6Gfp5uWfz0ayotZW5pnwSb+U7j2SYmXCw7UV9mwYW8ZcdpAHW
-        SZ+xoRi9hFSJuhInVQJSpSmpUqOqKqBSai2tWalVW+VVTTmAFQaUGL0wMaWaojYkpS5pjStVa9da
-        bbXxi6K0s0M2omTsgdfEC4mh3TXIiOpEisc5ywWb6ThmOXF715fLOQb9NjYAkwtjvER+Tm3RMxRb
-        4Xzj6mY6lTZXNVufa/l0LiCw76XnY5PEngIspkPqEYPipyKRYuuX28gyuCCuPJ7mkplvlvlbOSG2
-        x2tdCSmWi66BEYgGCKMRtW0YaD7hL0E8HXQFIxdY1CuhG+z7xEV7HKZPYiaV0LULSsdAl6CQSSCj
-        K7DLHvOi2MkXxlsrKdUWwqGw2ZqiKUgnbhAFz0AVm5K6UFFM9yMHaEsdXIU/HjOy61BHfj3F8tkr
-        6H4BDLES+7RGJwzc5Ym1rLx0YKwJ857n+xwP6bYQgE8GBARB2A3mU5O6q6xRmpmxPhIMdRYYKthb
-        Bu3lMDcoC/xVxmWsJAPWSwSyZ2Hb7g185vSw7rMgAKhGelfMMHowfkOuysqqpijevfToghmgYBGH
-        gCa1mejkHwkm+iBjm7KYg7e/BruMSZ+DicfZuBLMRBpSbEsBt2y7qqyUUBQQX7zzGODuhAQlBEaN
-        OpGT5FJkrQZp+D6VVpNzidtYTS93ew5IGq1mxtCKOSUZJCR64njvhMQmHjgbZNdlP8rsxN2ZAq7P
-        1CAsQP3JWgiGZFne3DgttLCkUZ/S3rKd4pAs4JpYChNNLNu0LzNLjoLy1NrPcAdlUoIQpJFofPbK
-        8YIENUj9jN+9ZN7WtZhr6rj6vtQtxuxg6kYuSBP2CQaRgo5fRX0itP3C965PxgSYs5jlyscA1HiF
-        S6KZZFpt6nLo2QKqyOnFFmot6vtW4FCWY6ts51ppAzktlrTM5FllXgubKvbpF3KwTM83IPB1AwES
-        Oe8cNf2D5vvPw7thn+1byuG+Xv94Wxue9y/P9rq3fbt5fv5x7zb8cHJ08vH+4Mh0DhvXa+IA1VmQ
-        cvYtFQdQG9tCARZ2DYvYxsCnxDVsATRCP3qudSuhwPJBD4FMSAMacktR7FY/Qccv1+qwPrUJ88BD
-        pQ/EmFFb7BS+vH6eN22QQPepNzWoj9O7v/1zW5pXZDrHQYi6UUBdEgRkXe4D7LAoQOfAXpsU1LoH
-        yCsUS2IFGePBpTrasyLAAZD/DTrzTezSB+FEbGyJDvkqa+zlbFpkKlhruhyijqvDzAiXP71UXGCt
-        GHLYGZQNMsCAlcp8JRTSeOaezUzW02TP/QGBAPAV/XDKvBUAK85TvJKwGi/FU00se034fJNNNirH
-        4WyHT8X4Sw+wqA56uscGA6qDAgoSF6QHMoqDns7pKIu/vWSGyp7lrcRMea2uCwuk/X3h7+ogZtwl
-        HtPQEkLo4SDgjjgIGXZRRw+n0imKHBKX+NhGHZh7Tt8GWXTRAen7EQa51KolHupvyuiA672pQASI
-        e0GIYN3idQ34N0Exn22S9Ns/M6Z7ffgA5Tv/v6MuvXH7gffnhW6tAj6biQ2HJWuEYh3cKUQzeoqb
-        KyHNk8jKBTmPD/eXy7oTtGQf7PcDEZgmfpwzj1nlHowxCYNegnfKXMEI9fJcXLDozGZAThoWLCqa
-        LSvc53HhxZVsxjYls1Qs+4l51kYclYCFp66JMOqDsR0ga16MT8gNPeB8rzffa8nVFgVULVRjrWos
-        Q/CySeAcoyMiQk4GiD0FbZ/UxgbJqCmKR3x/pX5PVZGr1j+yEdJKSFPUOqclCxGeNAzcfRBdFCV4
-        vTidZbFm/rlPmeljz6IwSVAwJCFHRqX1mj1N+gLDodASs3+ng5/Hps1Kb0zqauY+wsY8RQ7XmZS1
-        9RXbm+WmXtUXvrz6athG6zZSdMkNP5vHvw5OTHWojvST87OH/fPTD/uRdxnu4ZvgdP/T6SH2uxc3
-        Fc3u6GucYbW5ZlFcq2jFtoGC/+ZjEcIUplaEvdfwgEdml8vEG380tbpMSyrjNEbMmQe8C0C0nDhG
-        /hkMZSeOoW7Jdc8Lz6dFCbrALXEAw2QWyWdS5fLSOledZGWuLRurLWlJxOEIeL6h8AMD5sz0C5hc
-        gKNg0IFsPxDEeT7f2gkIDAEMKyGoQhZ/geBz4A+FtBtq2xQ76Ii4PiB9QwYA29LeQo4DnxC0DxCW
-        L4mUUDfxIXm9lyGAZod3to3ec/FwCbiS8eAUbU7YIP//c34rnAc/kYRJoIFz80/U9uTIs5gdr8Pv
-        N7rj85PTTw9dul8cxtljjgcuucFjVjfykZz0Q1B1zN+7mPd/1Wx67lwuDyLbLnt62NYUpaxMwwS5
-        C2NJk2IZC1r8C00YhfP59OilrVUNbodj2eDdEyzyVAT42thUa/NdqRkr5PlUbC/SmW3PF8EwvLi9
-        2G1b1Vusi+89asRGrFVrNJVasfrnZBjUpCG2DaZH3EFcbwm2bQaoAU3yrT5+audlQZkhmYyZbwSZ
-        4Aj6iWuVn8GNz8SMkqLLu7L+FyuzNH6cyk96g9Yeb8XkHTmTP3D5DobZdfenzRLEt7gbiPo+MSOb
-        09gGIkciFuMC8OO0ApUcfyK1vtzm1iYUP/wx7XIi903lpaKlj5Xz13fb25CQkuCukOCjV/bac4na
-        rK1Cp51vQQyS01rCqIqEMu6zKJzuauuxQS/Z7RHT2QPKxA4fmXf/LTV2q9bp5w78u+10jld698tt
-        5br43fR0v5xN9/P0dL9MTfd3Yrpfpqf7+Qy7nHLs8k5gF/4XgAkwErgJ005OT3Ee9WwqSEL5qhE1
-        K03E/bZgvY//urRvLFfZbj3Cu84IDI+KbiooG69aF7VSuF6fJqBg5T6Pti3FcgtmWbJuuTyB3njc
-        uQ2IvjvgY67zIecn33bVNw+MOfBDDJPs6mAUeHI43O0cfLh411A8/f79cDQ+bQw190PLvH9v7zfD
-        s2r/65fTytGD1DxQm93myeHw5KZ2bTYnF3eflZHpfNpXuyr+lVzatmXg8Yl0FYyGB9bwUh8c3pzp
-        w/vDd80D7UvtDk96p0dKtVU5vKjvnZySk3eDj+dftJuDA/fTweDzfm3v1rCO1mzN4r0ucq+SY15d
-        zqBnuVbFsPQldd+jLc9L2eD/U6JXyEMLoKAR6QWAPd74+dQh+5F4RUZ/Rx9o38dxJsAJJlQW/Fh8
-        UkhE3mY7m+lilY0fzCv7uqIqilapNlefMEsVygUOxe6JjBJ8XwL7iWYGFL0BtyW2ogDejYGMNqFT
-        Rp3zDtJpGG+mDsKJTVKxERkdgeGOoX/BysBLhftXdhc73p9fusuPQBSbSUPRHrfiGl418H51Peg5
-        MN/rfti6Id2zu8O7m1G/frz3bnj1nrJof9S4c05/7d2a7xqqfvGl2dWwc3z9abK3NvCe2RGcCrzX
-        m9sKZTtB6voHKQRvd75reyD+Fe1NB37xYrNR4kIOn6WZVyh8Ur1sGrqDg4DbKIPm+Yl9kOEVyT1F
-        UVT5ztO2cbBNqymNIqjCNymt03sz7o2wTbnjLSsqL1fba7YOuq39VqvWUjpd7aBW6+63anuVTq3V
-        3W+uXXQvtggZj1+XfRIf+ZBBowIH2IDXFCR7c5CIZfHteKi/AnRljsbV6pufjcsMR1aaZqLiBBIF
-        ZCKp1eo9/M/d0QCe0jQefEFGlL/8qTj627EDhvAIJjnfzM83KyYhPHEUN8O0WW8ACkU+6S0hx9eT
-        5eXYsB3Ln75C9mDwAxb5usibI6v8uFFgUdcMGajwfXlPRppSqyro+rKTU9fC2D4yDL0Uhc6r/elC
-        vnDiMOEJG6zhylIM9TGGZF7J9EIaXgXJimr+LtaV9b+QA7Agq6L4XFIppYNEXNuL4trOl8sVyVxc
-        G6kVjpq8vMTx4lB5UVCm+1Z5HIbplIQTEdyBb+gQ+IFBjI4WscXawye5QOtxbeRh4IUzwOmtcdas
-        6iCuWYRQ10LjdF25+PiYgdKLAgS8jDtFRiSOKAZoTHiwHp75rmh0GvkG8dHpJAj5rmU+6U7xxCJO
-        vMfwlA5jlHkC09uV0Skh4fQI4TSSrxO+ZIWwz+9KQfV2tbYa//4QwjbYqLKW5nXg9cnDWIRpFyre
-        cGdjUZuvi4LN/W6l9f7TJ/veOT1kk7NmhdWUmoGrB53ahd0kNRru9dXGx8P9Lr2/vlJpWMUtVlfW
-        gGBNy2CRFAjWNljQ2wwEc9BCJBpGLgkkeBFw0vMkauxqzWqzqWlqrYR4CvZNsSq4C1apXPZ8xreC
-        l0HPK/VKXW3VKs1aPQPc88KGNow9DsBUyYN+0L8XXJ2llXUfj23il8Uaafmt+OkBNcUNTc24OBsh
-        s9DKbiKZASBsZzdUr1J9i3uuj9DfV6rDpJUVd0UU7mh5IWqWDqQeiH/LubDdpixow0DPHIGDZJ5u
-        cIhmyyQDMaDwfEaNtgcaMpEfkJO57hiCbLuZ86VxQJBndlmYXG2XQXRJVxMQ80hpXgLgT+l/aaH7
-        pSTYpJU0AKg2KPsA/fZfSFURwPihMBg8cgvqnooPLQXMhw82Cf7I6K87+zBBdLFVPmTIAyDBURCU
-        4ubBB+3pG/ESDPcRgXthkIs/c5aQUxLBe0WSHQUzrbDxlpIXme8pEXnCQGaPoUtji7iSOOOdfy59
-        oXs/Rn/MdspMpZ7r5y1vhc+eCM+emluxkeZfWPaLL4PJ94KeipmyQp2riF/Il9rOBH19X+i///Ef
-        cYz4Ax+72QaHDt/Q5+pkEaFuxTNaanGDmHeWmGUXip/bsa14/65D+BaaHkudTZweB43lSpoLlpRI
-        1mqHKlVz8fGynO7K6IKYPEauyUhtoBvIYlroMpSXJ/URqlYqlaakaipkFds89BD9VFVbP6NWtS41
-        tHoVTaeHFfzFdACgc7F7/hGy1yZ7lUe1xVHd+KBY9gTYOgoKPbGNiHtdR4y1bDxqtgbsTmuYnW5H
-        q/t3R59wU92r4Mb1x86QkOjrnXneVJtBvUrfn9lHe3h8XF13N14zc7lX6ky81tqWI/ZIQ56x0UQH
-        941KCXjJl7xHxKzz5DbnhjBNUatlpQJGgsFMNaSpepPEhkiJH12TtIZyD/9z9wQnVKfC3yP1pcxc
-        YVe0SllRZ105+3DUiTugO5PhK4T7SvOjrRjo4NbmP/l5eGpPLucXm4sKnmTQHlF/fpiP54x7JHhK
-        3PRlWcnGkvjOrN6skYJo32KVG1ip+WWkoHmX7xstobEVHyc+TK4knW3RFUd/VXBkOHSE33p8kVis
-        4vhtZhz/hfEdpxxO8jAa39QqTvSnN/3KCSXbOQH9++nPI5e6nysNxUHDFfVvumeu8Ga1PKpe15rh
-        lqM9fG74n3XysXp9Mgq8qjO6uG18cs6/HhJTmVjH7/S9o8iX6srDMX1wg+BWY4fKOnOmtjInyVJx
-        xdrWzFle4G/tOFLH7OEotPjp83KtXGssSs6/aXux7Ijz2RYDn/Wlb1972pWvBWvy64N+yyo54yAu
-        3b+avhVVq0pKTVJaV2qlXa21a40vRSv9aV0v7mzL+qN27AYHsR+8cSSwqB85q+9qzqW7aR+8OBZ3
-        GIG7ytVfHikclAQhP9FlzuwdDw3E8jhd4SmhPgXpmgYPeLTE9ym/dmKWYhCczhBfLDl/53VCjTTk
-        S9JJaia8kBPgmc+KVWOecxFu8ZC/7v2AuRGSZ9mJpG5L7PWoyNWq3MpI7ROvD3w2vnwJ9bYJ4vwD
-        T/n+h/8B8j4d5AdnAAA=
-    headers:
-      Alt-Svc:
-      - h3=":443"; ma=2592000,h3-29=":443"; ma=2592000
-      Cache-Control:
-      - private
-      Content-Encoding:
-      - gzip
-      Content-Type:
-      - application/json; charset=UTF-8
-      Date:
-      - Thu, 06 Jun 2024 18:01:27 GMT
-      Server:
-      - ESF
-      Transfer-Encoding:
-      - chunked
-      Vary:
-      - Origin
-      - X-Origin
-      - Referer
-      X-Content-Type-Options:
-      - nosniff
-      X-Frame-Options:
-      - SAMEORIGIN
-      X-XSS-Protection:
-      - '0'
-=======
-      - req_bf1c4527437fad4760d35719b4b776f1
->>>>>>> ea83812d
-    status:
-      code: 200
-      message: OK
-- request:
-    body: !!python/object/new:_io.BytesIO
-      state: !!python/tuple
-      - !!binary |
-        eyJtZXNzYWdlcyI6IFt7InJvbGUiOiAic3lzdGVtIiwgImNvbnRlbnQiOiAiWW91IGhhdmUgbWFu
-        eSB0b29scyBhdmFpbGFibGUgdG8geW91IHRvIGhlbHAgeW91IGZpbmQgdGhlIGluZm9ybWF0aW9u
-        IHlvdSBuZWVkLiBPbmx5IHVzZSB0aGUgcmVsZXZhbnQgdG9vbHMgZm9yIHRoZSB0YXNrIGF0IGhh
-        bmQuXG4gICAgICAgIEZvciBleGFtcGxlLCBpZiB5b3UgYXJlIHNlYXJjaGluZyBmb3IgYXJ0aWNs
-        ZXMgb25seSB1c2UgYWdlbnRzIHRoYXQgc2VhcmNoIGZvciBhcnRpY2xlcy5cblxuICAgICAgICBX
-        aGVuIHNlYXJjaGluZywgaW5jbHVkZSBhcyBtYW55IHNlYXJjaCB0ZXJtcyBhcyBuZWVkZWQgdG8g
-        ZmluZCB0aGUgcmVzdWx0cyB5b3UgYXJlIGxvb2tpbmcgZm9yLiBCZSB2ZXJ5IHRlcnNlIGluIHRo
-        ZSBxdWVyeSBwYXJhbWV0ZXJzIHRvIGdldCB0aGUgYmVzdCByZXN1bHRzLlxuICAgICAgICBUaGUg
-        c2VhcmNoIGVuZ2luZSBpcyBnb29nbGUgc28geW91IGNhbiB1c2UgdGhlIHNhbWUgc2VhcmNoIG9w
-        ZXJhdG9ycyB5b3Ugd291bGQgdXNlIG9uIGdvb2dsZS5cbiAgICAgICAgRG9uJ3QgbGltaXQgdGhl
-        IHJlc3VsdHMgZnJvbSB0aGUgc2VhcmNoIGFzIHRoZSBmaXJzdCBhbnN3ZXIgbWlnaHQgbm90IGJl
-        IHRoZSBiZXN0IGFuc3dlci5cblxuICAgICAgICBMZXQncyBzdGFydCBieSB0aGlua2luZyB0aHJv
-        dWdoIHRoZSBwcm9ibGVtLiBGb3IgZXhhbXBsZTpcbiAgICAgICAgICBVU0VSOiBcIldoYXQgaXMg
-        dGhlIGNhcGl0YWwgb2YgRnJhbmNlP1wiXG4gICAgICAgICAgUExBTjpcbiAgICAgICAgICAgIC0g
-        RGV0ZXJtaW5lIHdoYXQgdGhlIHVzZXIgaXMgYXNraW5nIGZvci4gSW4gdGhpcyBjYXNlLCB0aGUg
-        Y2FwaXRhbCBvZiBGcmFuY2UuXG4gICAgICAgICAgICAtIEFERCBpbmZvcm1hdGlvbiB0byB0aGUg
-        dXNlciBxdWVyeSBpZiBuZWVkZWQuXG4gICAgICAgICAgICAtIFNFQVJDSDogVXNlIHRoZSBzZWFy
-        Y2ggdG9vbCB0byBmaW5kIHRoZSBhbnN3ZXIuIEluY2x1ZGUgRVZFUllUSElORyBmcm9tIHRoZSB1
-        c2VyIHF1ZXJ5IHBsdXMgYW55IGFkZGl0aW9uYWwgaW5mb3JtYXRpb24uXG4gICAgICAgICAgICAt
-<<<<<<< HEAD
-        IFNDUkFQRTogVXNlIHRoZSBzY3JhcGluZyB0b29sIHRvIGdldCB0aGUgZnVsbCBjb250ZW50IG9m
-        IHRoZSBwYWdlLiBNYWtlIHN1cmUgeW91IGdldCB0aGUgZnVsbCBjb250ZW50cy5cbiAgICAgICAg
-        ICAgIC0gRk9MTE9XOiBGb2xsb3cgbGlua3MgaWYgbmVlZGVkLlxuICAgICAgICAgICAgLSBSRVRV
-        Uk46IFJldHVybiB0aGUgYW5zd2VyIGFuZCB0aGUgc291cmNlIG9mIHRoZSBpbmZvcm1hdGlvbi5c
-        blxuICAgICAgICBMZXQncyB0aGluayB0aHJvdWdoIHN0ZXAgYnkgc3RlcC4gRXhwbGFpbiB3aGF0
-        IHlvdSBhcmUgZ29pbmcgdG8gZG8gdGhlbiBjYWxsIHRoZSB0b29scyB0byBnZXQgaXQgZG9uZSBh
-        bGwgaW4gdGhlIHNhbWUgY3ljbGUuXG4ifSwgeyJyb2xlIjogInVzZXIiLCAiY29udGVudCI6IFt7
-        InR5cGUiOiAidGV4dCIsICJ0ZXh0IjogIkluIHdoYXQgY291bnR5IGlzIHRoZSBjaXR5IG9mIE1v
-        cnJvdyBPaGlvIGxvY2F0ZWQ/In1dfSwgeyJyb2xlIjogImFzc2lzdGFudCIsICJjb250ZW50Ijog
-        IiIsICJ0b29sX2NhbGxzIjogW3siaWQiOiAiY2FsbF96NWJhZ2R4VFpyOWlyb01CSDJla1RIY20i
-        LCAidHlwZSI6ICJmdW5jdGlvbiIsICJmdW5jdGlvbiI6IHsibmFtZSI6ICJBZ2VudHNMb2dpY1Vu
-        aXRfY29udm9fV2ViU2VhcmNoQWdlbnRfc2VhcmNoIiwgImFyZ3VtZW50cyI6ICJ7J2JvZHknOiB7
-        J3Rlcm0nOiAnTW9ycm93IE9oaW8gbG9jYXRlZCBpbiB3aGljaCBjb3VudHknfX0ifX1dfSwgeyJy
-        b2xlIjogInRvb2wiLCAidG9vbF9jYWxsX2lkIjogImNhbGxfejViYWdkeFRacjlpcm9NQkgyZWtU
-        SGNtIiwgImNvbnRlbnQiOiAiW3tcImFjdGlvblwiOiBcImNyZWF0ZWQgbmV3IGNvbnZlcnNhdGlv
-        blwiLCBcImNvbnZlcnNhdGlvbl9pZFwiOiBcInRlc3RfcmVzZWFyY2hfZm9sbG93dXBfMVwifSwg
-        XCJ7XFxcInVybFxcXCI6XFxcImh0dHBzOi8vbW9ycm93Y291bnR5b2hpby5nb3YvXFxcIixcXFwi
-        dGl0bGVcXFwiOlxcXCJNb3Jyb3cgQ291bnR5LCBPSFxcXCIsXFxcImRlc2NyaXB0aW9uXFxcIjpc
-        XFwiV2VsY29tZSB0byBNb3Jyb3cgQ291bnR5ISBXZSdyZSBzbyBoYXBweSB5b3UndmUgbWFkZSBp
-        dCEgSXQncyBhbiBleGNpdGluZyB0aW1lIHRvIGJlbG9uZyB0byBvdXIgY291bnR5IC0gd2UgaGF2
-        ZSBhIGxvdCBvZiBuZXcgZ3Jvd3RoIGFuZCBwb3RlbnRpYWwgb3Bwb3J0dW5pdGllc1xcdTAwYTAu
-        Li5cXFwifVxcbntcXFwidXJsXFxcIjpcXFwiaHR0cHM6Ly9hdWRpdG9yLmNvLm1vcnJvdy5vaC51
-        cy9cXFwiLFxcXCJ0aXRsZVxcXCI6XFxcIkhvbWUgLSBDb3VudHkgQXVkaXRvciBXZWJzaXRlLCBN
-        b3Jyb3cgQ291bnR5LCBPaGlvXFxcIixcXFwiZGVzY3JpcHRpb25cXFwiOlxcXCJPdXIgZ29hbCBp
-        cyB0byBwcm92aWRlIGluZm9ybWF0aW9uIGFuZCBzZXJ2aWNlcyBhcyBlZmZpY2llbnRseSBhbmQg
-        YWNjdXJhdGVseSBhcyBwb3NzaWJsZSwgaW4gd2F5cyB0aGF0IGFyZSByZWxhdGFibGUgYW5kIGFj
-        Y2Vzc2libGUuIEkgd2VsY29tZSBhbnkgZmVlZGJhY2sgeW91XFx1MDBhMC4uLlxcXCJ9XFxue1xc
-        XCJ1cmxcXFwiOlxcXCJodHRwczovL2VuLndpa2lwZWRpYS5vcmcvd2lraS9Nb3Jyb3csX09oaW9c
-        XFwiLFxcXCJ0aXRsZVxcXCI6XFxcIk1vcnJvdywgT2hpbyAtIFdpa2lwZWRpYVxcXCIsXFxcImRl
-        c2NyaXB0aW9uXFxcIjpcXFwiTW9ycm93IGlzIGEgdmlsbGFnZSBpbiBTYWxlbSBUb3duc2hpcCwg
-        V2FycmVuIENvdW50eSwgT2hpbywgVW5pdGVkIFN0YXRlcy4gVGhlIHBvcHVsYXRpb24gd2FzIDIs
-        MDQ5IGF0IHRoZSAyMDIwIGNlbnN1cy5cXFwifVxcbntcXFwidXJsXFxcIjpcXFwiaHR0cHM6Ly93
-        d3cubWFwcXVlc3QuY29tL3VzL29oaW8vbW9ycm93LW9oLTI4MjAyNjkzMVxcXCIsXFxcInRpdGxl
-        XFxcIjpcXFwiTW9ycm93LCBPSCBNYXAgJiBEaXJlY3Rpb25zIC0gTWFwUXVlc3RcXFwiLFxcXCJk
-        ZXNjcmlwdGlvblxcXCI6XFxcIk1vcnJvdyBNYXAuIE1vcnJvdyBpcyBhIHZpbGxhZ2UgaW4gU2Fs
-        ZW0gVG93bnNoaXAsIFdhcnJlbiBDb3VudHksIE9oaW8sIFVuaXRlZCBTdGF0ZXMuIEFzIG9mIHRo
-        ZSAyMDAwIGNlbnN1cywgdGhlIHZpbGxhZ2UgcG9wdWxhdGlvbiB3YXMgMSwyODYsXFx1MDBhMC4u
-        LlxcXCJ9XFxue1xcXCJ1cmxcXFwiOlxcXCJodHRwczovL3d3dy5tb3Jyb3djb3VudHlvaGlvLmdv
-        di9nb3Zlcm5tZW50L2NsZXJrX29mX2NvdXJ0cy9pbmRleC5waHBcXFwiLFxcXCJ0aXRsZVxcXCI6
-        XFxcIk1vcnJvdyBDb3VudHksIE9IXFxcIixcXFwiZGVzY3JpcHRpb25cXFwiOlxcXCJIb3VycyBv
-        ZiBPcGVyYXRpb246IE1vbmRheSAtIEZyaWRheSA4OjAwIGEubS4gLSA0OjAwIHAubS4uIENsb3Nl
-        ZCBvbiBuYXRpb25hbGx5IHJlY29nbml6ZWQgaG9saWRheXMuIExlZ2FsXFx1MDBhMC4uLlxcXCJ9
-        XFxue1xcXCJ1cmxcXFwiOlxcXCJodHRwczovL2VuZ2luZWVyLmNvLm1vcnJvdy5vaC51cy9cXFwi
-        LFxcXCJ0aXRsZVxcXCI6XFxcIk1vcnJvdyBDb3VudHkgRW5naW5lZXIgLSBIb21lXFxcIixcXFwi
-        ZGVzY3JpcHRpb25cXFwiOlxcXCI1MCBFYXN0IEhpZ2ggU3QuIE10LiBHaWxlYWQsIE9IIDQzMzM4
-        LTE0ODcuIEhvdXJzOiA3IGFtIC0gNDowMCBwbSBNLUYuIFBob25lOiA0MTktOTQ3LTQ1MzAuIEZh
-        eFxcdTAwYTAuLi5cXFwifVxcbntcXFwidXJsXFxcIjpcXFwiaHR0cHM6Ly93d3cubW9ycm93Y291
-        bnR5b2hpby5nb3YvZ292ZXJubWVudC9yZWNvcmRlci9pbmRleC5waHBcXFwiLFxcXCJ0aXRsZVxc
-        XCI6XFxcIk1vcnJvdyBDb3VudHksIE9IXFxcIixcXFwiZGVzY3JpcHRpb25cXFwiOlxcXCJUaGUg
-        UmVjb3JkZXIncyBPZmZpY2UgaXMgbm93IHByb3ZpZGluZyB0aGUgYWJpbGl0eSB0byBzdWJzY3Jp
-        YmUgYSBmcmVlIGZyYXVkIGFsZXJ0IHNlcnZpY2UgY2FsbGVkIFByb3BlcnR5IENoZWNrLCB3aGlj
-        aCBoZWxwcyB0byBwcm90ZWN0IGFnYWluc3QgZnJhdWR1bGVudFxcdTAwYTAuLi5cXFwifVxcbntc
-        XFwidXJsXFxcIjpcXFwiaHR0cHM6Ly9ib2UubW9ycm93Y291bnR5b2hpby5nb3YvXFxcIixcXFwi
-        dGl0bGVcXFwiOlxcXCJNb3Jyb3cgQ291bnR5LCBPaGlvIEJvYXJkIG9mIEVsZWN0aW9uc1xcXCIs
-        XFxcImRlc2NyaXB0aW9uXFxcIjpcXFwib2hpbyBmbGFnIEFuIG9mZmljaWFsIFN0YXRlIG9mIE9o
-        aW8gZ292ZXJubWVudCB3ZWJzaXRlLiAuLi4gV2VsY29tZSB0byB0aGUgTW9ycm93IENvdW50eSwg
-        T2hpbyBCb2FyZCBvZiBFbGVjdGlvbnMgV2Vic2l0ZTogLi4uIE91ciBMb2NhdGlvbi4gTk9STUFM
-        IE9GRklDRSBIT1VSU1xcXCJ9XFxue1xcXCJ1cmxcXFwiOlxcXCJodHRwczovL3d3dy5tb3Jyb3dj
-        b3VudHltdW5pY3Qub3JnL1xcXCIsXFxcInRpdGxlXFxcIjpcXFwiTW9ycm93IENvdW50eSBNdW5p
-        Y2lwYWwgQ291cnRcXFwiLFxcXCJkZXNjcmlwdGlvblxcXCI6XFxcIlRoZSBNb3Jyb3cgQ291bnR5
-        IE11bmljaXBhbCBDb3VydCBpcyBsb2NhdGVkIGluIE10LiBHaWxlYWQsIE9oaW8uIFRoaXMgY291
-        cnQgaGFuZGxlcyBjcmltaW5hbCwgdHJhZmZpYywgY2l2aWwsIGFuZCBzbWFsbCBjbGFpbXMgY2Fz
-        ZXMuXFxcIn1cXG57XFxcInVybFxcXCI6XFxcImh0dHBzOi8vd3d3LnRoZWNocmlzdG1hc3JhbmNo
-        LmNvbS9cXFwiLFxcXCJ0aXRsZVxcXCI6XFxcIlRoZSBDaHJpc3RtYXMgUmFuY2ggfCBNb3Jyb3cs
-        IE9IXFxcIixcXFwiZGVzY3JpcHRpb25cXFwiOlxcXCJXZWxjb21lIHRvIHRoZSBDaHJpc3RtYXMg
-        UmFuY2ggaW4gTW9ycm93LCBPSCEgVmlzaXQgb3VyIHdlYnNpdGUgZm9yIHRpY2tldHMgYW5kIG1v
-        cmUgaW5mb3JtYXRpb24uXFxcIn1cXG5cIl0ifSwgeyJyb2xlIjogImFzc2lzdGFudCIsICJjb250
-        ZW50IjogIlRoZSBjaXR5IG9mIE1vcnJvdywgT2hpbyBpcyBsb2NhdGVkIGluIFdhcnJlbiBDb3Vu
-        dHkuIn0sIHsicm9sZSI6ICJ1c2VyIiwgImNvbnRlbnQiOiBbeyJ0eXBlIjogInRleHQiLCAidGV4
-        dCI6ICJXaGVuIHdhcyBpdCBmb3VuZGVkPyJ9XX0sIHsicm9sZSI6ICJhc3Npc3RhbnQiLCAiY29u
-        dGVudCI6ICIiLCAidG9vbF9jYWxscyI6IFt7ImlkIjogImNhbGxfUFo0MEtkVlF6Sk51UmlVUXc0
-        R3RCSDhjIiwgInR5cGUiOiAiZnVuY3Rpb24iLCAiZnVuY3Rpb24iOiB7Im5hbWUiOiAiQWdlbnRz
-        TG9naWNVbml0X2NvbnZvX1dlYlNlYXJjaEFnZW50X3NlYXJjaCIsICJhcmd1bWVudHMiOiAieydi
-        b2R5Jzogeyd0ZXJtJzogJ1doZW4gd2FzIE1vcnJvdywgT2hpbyBmb3VuZGVkPyd9fSJ9fV19LCB7
-        InJvbGUiOiAidG9vbCIsICJ0b29sX2NhbGxfaWQiOiAiY2FsbF9QWjQwS2RWUXpKTnVSaVVRdzRH
-        dEJIOGMiLCAiY29udGVudCI6ICJbe1wiYWN0aW9uXCI6IFwiY3JlYXRlZCBuZXcgY29udmVyc2F0
-        aW9uXCIsIFwiY29udmVyc2F0aW9uX2lkXCI6IFwidGVzdF9yZXNlYXJjaF9mb2xsb3d1cF8yXCJ9
-        LCBcIntcXFwidXJsXFxcIjpcXFwiaHR0cHM6Ly9oaXN0b3J5aW55b3Vyb3duYmFja3lhcmQuY29t
-        L2NpdHkvbW9ycm93LW9oL1xcXCIsXFxcInRpdGxlXFxcIjpcXFwiTW9ycm93IChPSCkgLSBIaXN0
-        b3J5IGluIFlvdXIgT3duIEJhY2t5YXJkXFxcIixcXFwiZGVzY3JpcHRpb25cXFwiOlxcXCJNb3Jy
-        b3csIE9oaW8gd2FzIGxhaWQgb3V0IGluIEF1Z3VzdCAxODQ0IGFuZCB3YXMgbmFtZWQgaW4gaG9u
-        b3Igb2YgdGhlIGZvcm1lciBnb3Zlcm5vciwgSmVyZW1pYWggTW9ycm93LlxcXCJ9XFxue1xcXCJ1
-        cmxcXFwiOlxcXCJodHRwczovL2VuLndpa2lwZWRpYS5vcmcvd2lraS9Nb3Jyb3csX09oaW9cXFwi
-        LFxcXCJ0aXRsZVxcXCI6XFxcIk1vcnJvdywgT2hpbyAtIFdpa2lwZWRpYVxcXCIsXFxcImRlc2Ny
-        aXB0aW9uXFxcIjpcXFwiTW9ycm93IGlzIGEgdmlsbGFnZSBpbiBTYWxlbSBUb3duc2hpcCwgV2Fy
-        cmVuIENvdW50eSwgT2hpbywgVW5pdGVkIFN0YXRlcy4gVGhlIHBvcHVsYXRpb24gd2FzIDIsMDQ5
-        IGF0IHRoZSAyMDIwIGNlbnN1cy5cXFwifVxcbntcXFwidXJsXFxcIjpcXFwiaHR0cHM6Ly93d3cu
-        c2FsZW0tdG93bnNoaXAubGliLm9oLnVzL2NvbnRlbnQvbW9ycm93LW9oaW8taGlzdG9yeS12aWRl
-        b3MtaGlzdG9yeS15b3VyLW93bi1iYWNreWFyZFxcXCIsXFxcInRpdGxlXFxcIjpcXFwiTW9ycm93
-        IE9oaW8gSGlzdG9yeSBWaWRlb3MgYnkgSGlzdG9yeSBpbiBZb3VyIE93biBCYWNreWFyZCAuLi5c
-        XFwiLFxcXCJkZXNjcmlwdGlvblxcXCI6XFxcIlRoZSBTY2hvb2xzIG9mIHRoZSBNb3Jyb3csIE9o
-        aW8gYXJlYSAtIFlvdVR1YmUgVGhlIE1vcnJvdywgT2hpbyBCcmV3ZXJ5IC0gWW91VHViZSBUaGUg
-        VHJhaW5zIG9mIE1vcnJvdywgT2hpbyAtIFlvdVR1YmUuXFxcIn1cXG57XFxcInVybFxcXCI6XFxc
-        Imh0dHBzOi8vbW9ycm93Y291bnR5b2hpby5nb3YvZ292ZXJubWVudC9jb3VudHlfZWxlY3RlZF9v
-        ZmZpY2lhbHMvY29tbW9uX3BsZWFzX2NvdXJ0L2NvdXJ0X2hpc3RvcnkucGhwXFxcIixcXFwidGl0
-        bGVcXFwiOlxcXCJDb3VydCBIaXN0b3J5XFxcIixcXFwiZGVzY3JpcHRpb25cXFwiOlxcXCJNb3Jy
-        b3cgQ291bnR5LCBPaGlvIHdhcyBjcmVhdGVkIHdpdGggdGhlIHBhc3NhZ2Ugb2YgYW4gQWN0IG9m
-        IHRoZSBPaGlvIEdlbmVyYWwgQXNzZW1ibHkgb24gRmVicnVhcnkgMjQsIDE4NDguIEZvdXIgdG93
-        bnNoaXBzIGZyb20gZWFjaCBvZiBmb3VyIGNvdW50aWVzIC0tXFx1MDBhMC4uLlxcXCJ9XFxue1xc
-        XCJ1cmxcXFwiOlxcXCJodHRwczovL2FyY2hpdmUub3JnL2RldGFpbHMvaGlzdG9yeW9mbW9ycm93
-        YzAwcGVyclxcXCIsXFxcInRpdGxlXFxcIjpcXFwiSGlzdG9yeSBvZiBNb3Jyb3cgQ291bnR5IGFu
-        ZCBPaGlvIDogY29udGFpbmluZyBhIGJyaWVmIGhpc3Rvcnkgb2YgdGhlIC4uLlxcXCIsXFxcImRl
-        c2NyaXB0aW9uXFxcIjpcXFwiTm92IDIsIDIwMTYgLi4uIEhpc3Rvcnkgb2YgTW9ycm93IENvdW50
-        eSBhbmQgT2hpbyA6IGNvbnRhaW5pbmcgYSBicmllZiBoaXN0b3J5IG9mIHRoZSBzdGF0ZSBvZiBP
-        aGlvIC4uLiBhIGhpc3Rvcnkgb2YgTW9ycm93IENvdW50eSAuLi4gYmlvZ3JhcGhpY2FsIHNrZXRj
-        aGVzLFxcdTAwYTAuLi5cXFwifVxcbntcXFwidXJsXFxcIjpcXFwiaHR0cHM6Ly9ib29rcy5nb29n
-        bGUuY29tL2Jvb2tzL2Fib3V0L0hpc3Rvcnlfb2ZfTW9ycm93X0NvdW50eV9hbmRfT2hpby5odG1s
-        P2lkPTRoTVZBQUFBWUFBSlxcXCIsXFxcInRpdGxlXFxcIjpcXFwiSGlzdG9yeSBvZiBNb3Jyb3cg
-        Q291bnR5IGFuZCBPaGlvOiBDb250YWluaW5nIGEgQnJpZWYgSGlzdG9yeSBvZiB0aGUgLi4uXFxc
-        IixcXFwiZGVzY3JpcHRpb25cXFwiOlxcXCJCaW9ncmFwaGljYWwgU2tldGNoZXMsIFBvcnRyYWl0
-        cyBvZiBTb21lIG9mIHRoZSBFYXJseSBTZXR0bGVycyBhbmQgUHJvbWluZW50IE1lbiwgRXRjLiwg
-        RXRjLiBGcm9udCBDb3Zlci4gTy5MLiBCYXNraW4sIDE4ODAgLSBNb3Jyb3cgQ291bnR5IChPaGlv
-        KSAtIDgzOCBwYWdlc1xcdTAwYTAuLi5cXFwifVxcbntcXFwidXJsXFxcIjpcXFwiaHR0cHM6Ly93
-        d3cubG9jLmdvdi9pdGVtL3JjMDEwMDIzNDgvXFxcIixcXFwidGl0bGVcXFwiOlxcXCJIaXN0b3J5
-        IG9mIE1vcnJvdyBDb3VudHkgYW5kIE9oaW8uIHwgTGlicmFyeSBvZiBDb25ncmVzc1xcXCIsXFxc
-        ImRlc2NyaXB0aW9uXFxcIjpcXFwiSGlzdG9yeSBvZiBNb3Jyb3cgQ291bnR5IGFuZCBPaGlvIC4g
-        Q2hpY2FnbywgTy4gTC4gQmFza2luICYgY28sIDE4ODAuIFBkZi4gaHR0cHM6Ly93d3cubG9jLmdv
-        di9pdGVtL3JjMDEwMDIzNDgvLiBBUEEgY2l0YXRpb24gc3R5bGU6IFBlcnJpbiwgVy4gSC4sIEJh
-        dHRsZSxcXHUwMGEwLi4uXFxcIn1cXG57XFxcInVybFxcXCI6XFxcImh0dHBzOi8vd3d3LmZhY2Vi
-        b29rLmNvbS9tb3Jyb3djb3VudHloaXN0b3JpY2Fsc29jaWV0eS5vcmcvXFxcIixcXFwidGl0bGVc
-        XFwiOlxcXCJNb3Jyb3cgQ291bnR5IEhpc3RvcmljYWwgU29jaWV0eSAtIE1vdW50IEdpbGVhZCBP
-        SFxcXCIsXFxcImRlc2NyaXB0aW9uXFxcIjpcXFwiSm9pbiB1cyB0b21vcnJvdyBldmVuaW5nIGFz
-        IHdlIGJyaW5nIGJhY2sgTXVyZGVyIE15c3RlcnkgYW5kIE1heWhlbSB3aXRoIE1pa2UgYW5kIEtl
-        dmluLiBNZWV0IGF0IHRoZSBoaXN0b3J5IGNlbnRlciBhcm91bmQgNjo0NS5cXFwifVxcbntcXFwi
-        dXJsXFxcIjpcXFwiaHR0cHM6Ly9vaGlvbGhhLm9yZy9tZW1iZXJfb3JnYW5pemF0aW9uL21vcnJv
-        dy1jb3VudHktaGlzdG9yaWNhbC1zb2NpZXR5L1xcXCIsXFxcInRpdGxlXFxcIjpcXFwiTW9ycm93
-        IENvdW50eSBIaXN0b3JpY2FsIFNvY2lldHkgXFx1MjAxMyBPaGlvIExvY2FsIEhpc3RvcnkgQWxs
-        aWFuY2VcXFwiLFxcXCJkZXNjcmlwdGlvblxcXCI6XFxcIk1vcnJvdyBDb3VudHkgSGlzdG9yaWNh
-        bCBTb2NpZXR5LiBSZWdpb24gMi4gMTcgVyBIaWdoIFN0LiBNb3VudCBHaWxlYWQsIE9IIDQzMzM4
-        LTEyMTIuIENvbnRhY3QgKDQxOSkgOTQ2LTcyNjQgbW9ycm93Y29oc0BnbWFpbC5jb20uXFxcIn1c
-        XG57XFxcInVybFxcXCI6XFxcImh0dHBzOi8vd3d3LmZhbWlseXNlYXJjaC5vcmcvZW4vd2lraS9N
-        b3Jyb3dfQ291bnR5LF9PaGlvX0dlbmVhbG9neVxcXCIsXFxcInRpdGxlXFxcIjpcXFwiTW9ycm93
-        IENvdW50eSwgT2hpbyBHZW5lYWxvZ3kgXFx1MjAyMiBGYW1pbHlTZWFyY2hcXFwiLFxcXCJkZXNj
-        cmlwdGlvblxcXCI6XFxcIk1vcnJvdyBDb3VudHkgd2FzIG5hbWVkIGZvciBKZXJlbWlhaCBNb3Jy
-        b3csIHdobyB3YXMgR292ZXJub3Igb2YgT2hpbyBmcm9tIDE4MjIgdG8gMTgyNi4gVGhlIGNvdW50
-        eSBpcyBsb2NhdGVkIGluIHRoZSBjZW50cmFsIGFyZWEgb2YgdGhlIHN0YXRlLiBDb3VudHlcXHUw
-        MGEwLi4uXFxcIn1cXG5cIl0ifV0sICJtb2RlbCI6ICJncHQtNC10dXJibyIsICJzdHJlYW0iOiB0
-        cnVlLCAidGVtcGVyYXR1cmUiOiAwLjMsICJ0b29scyI6IFt7InR5cGUiOiAiZnVuY3Rpb24iLCAi
-        ZnVuY3Rpb24iOiB7Im5hbWUiOiAiQWdlbnRzTG9naWNVbml0X2NvbnZvX1dlYlNlYXJjaEFnZW50
-        X3NlYXJjaCIsICJkZXNjcmlwdGlvbiI6ICJTZWFyY2ggZ29vZ2xlIG9uIHRoZSBnaXZlbiB0ZXJt
-        IGFuZCBnZXQgdGhlIHJlc3VsdHMuXG4gICAgICAgIDpwYXJhbSBwcm9jZXNzX2lkOlxuICAgICAg
-        ICA6cGFyYW0gcGFyYW1zOiB0aGUgc2VhcmNoIHBhcmFtc1xuICAgICAgICA6cmV0dXJuOiIsICJw
-        YXJhbWV0ZXJzIjogeyIkZGVmcyI6IHsiU2VhcmNoUGFyYW1zIjogeyJwcm9wZXJ0aWVzIjogeyJ0
-=======
         IFNDUkFQRTogSWYgbmVlZGVkLCB1c2UgdGhlIHNjcmFwaW5nIHRvb2wgdG8gZ28gdG8gdGhlIHNp
         dGUgYW5kIGdldCB0aGUgaW5mb3JtYXRpb24uXG4gICAgICAgICAgICAtIEZPTExPVzogRm9sbG93
         IGxpbmtzIGlmIG5lZWRlZC5cbiAgICAgICAgICAgIC0gUkVUVVJOOiBSZXR1cm4gdGhlIGFuc3dl
@@ -1329,7 +224,6 @@
         Y2ggZ29vZ2xlIG9uIHRoZSBnaXZlbiB0ZXJtIGFuZCBnZXQgdGhlIHJlc3VsdHMuXG4gICAgICAg
         IDpwYXJhbSBwcm9jZXNzX2lkOlxuICAgICAgICA6cGFyYW0gcGFyYW1zOiB0aGUgc2VhcmNoIHBh
         cmFtc1xuICAgICAgICA6cmV0dXJuOiIsICJwYXJhbWV0ZXJzIjogeyJwcm9wZXJ0aWVzIjogeyJ0
->>>>>>> ea83812d
         ZXJtIjogeyJkZXNjcmlwdGlvbiI6ICJUaGUgcXVlcnkuIEJlIHZlcnkgZXhwbGljaXQgYW5kIHZl
         cmJvc2UgaW4geW91ciBxdWVzdGlvbi4gVGhpcyBpcyBnb2luZyB0byBhIEdPT0dMRSBzZWFyY2gg
         ZW5naW5lLiIsICJ0aXRsZSI6ICJUZXJtIiwgInR5cGUiOiAic3RyaW5nIn0sICJudW1fcmVzdWx0
@@ -1340,39 +234,6 @@
         dHJpY3QiOiB7ImFueU9mIjogW3sidHlwZSI6ICJzdHJpbmcifSwgeyJ0eXBlIjogIm51bGwifV0s
         ICJkZWZhdWx0IjogbnVsbCwgImRlc2NyaXB0aW9uIjogIlJlc3RyaWN0IHRoZSBzZWFyY2ggdG8g
         YSBzcGVjaWZpYyBkYXRlIHJhbmdlIiwgInRpdGxlIjogIkRhdGVyZXN0cmljdCJ9fSwgInJlcXVp
-<<<<<<< HEAD
-        cmVkIjogWyJ0ZXJtIl0sICJ0aXRsZSI6ICJTZWFyY2hQYXJhbXMiLCAidHlwZSI6ICJvYmplY3Qi
-        fX0sICJwcm9wZXJ0aWVzIjogeyJib2R5IjogeyJhbGxPZiI6IFt7InByb3BlcnRpZXMiOiB7InRl
-        cm0iOiB7ImRlc2NyaXB0aW9uIjogIlRoZSBxdWVyeS4gQmUgdmVyeSBleHBsaWNpdCBhbmQgdmVy
-        Ym9zZSBpbiB5b3VyIHF1ZXN0aW9uLiBUaGlzIGlzIGdvaW5nIHRvIGEgR09PR0xFIHNlYXJjaCBl
-        bmdpbmUuIiwgInRpdGxlIjogIlRlcm0iLCAidHlwZSI6ICJzdHJpbmcifSwgIm51bV9yZXN1bHRz
-        IjogeyJkZWZhdWx0IjogMTAsICJkZXNjcmlwdGlvbiI6ICJUaGUgbnVtYmVyIG9mIHJlc3VsdHMg
-        dG8gcmV0dXJuIiwgInRpdGxlIjogIk51bSBSZXN1bHRzIiwgInR5cGUiOiAiaW50ZWdlciJ9LCAi
-        bGFuZyI6IHsiZGVmYXVsdCI6ICJlbiIsICJkZXNjcmlwdGlvbiI6ICJUaGUgbGFuZ3VhZ2UgdG8g
-        c2VhcmNoIGluIiwgInRpdGxlIjogIkxhbmciLCAidHlwZSI6ICJzdHJpbmcifSwgImRhdGVSZXN0
-        cmljdCI6IHsiYW55T2YiOiBbeyJ0eXBlIjogInN0cmluZyJ9LCB7InR5cGUiOiAibnVsbCJ9XSwg
-        ImRlZmF1bHQiOiBudWxsLCAiZGVzY3JpcHRpb24iOiAiUmVzdHJpY3QgdGhlIHNlYXJjaCB0byBh
-        IHNwZWNpZmljIGRhdGUgcmFuZ2UiLCAidGl0bGUiOiAiRGF0ZXJlc3RyaWN0In19LCAicmVxdWly
-        ZWQiOiBbInRlcm0iXSwgInRpdGxlIjogIlNlYXJjaFBhcmFtcyIsICJ0eXBlIjogIm9iamVjdCJ9
-        XSwgImRlZmF1bHQiOiBudWxsfX0sICJ0aXRsZSI6ICJJbnB1dE1vZGVsIiwgInR5cGUiOiAib2Jq
-        ZWN0In19fSwgeyJ0eXBlIjogImZ1bmN0aW9uIiwgImZ1bmN0aW9uIjogeyJuYW1lIjogIkFnZW50
-        c0xvZ2ljVW5pdF9jb252b19TY3JhcGluZ0FnZW50X2dldFBhZ2VDb250ZW50IiwgImRlc2NyaXB0
-        aW9uIjogIkdldCB0aGUgY29udGVudCBvZiB0aGUgcGFnZSBhdCB0aGUgZ2l2ZW4gVVJMXG4gICAg
-        ICAgIDpwYXJhbSBwcm9jZXNzX2lkOlxuICAgICAgICA6cGFyYW0gdXJsOlxuICAgICAgICA6cmV0
-        dXJuOiIsICJwYXJhbWV0ZXJzIjogeyIkZGVmcyI6IHsiQm9keV9fcnVuX3Byb2dyYW1fcHJvY2Vz
-        c2VzX19wcm9jZXNzX2lkX19hZ2VudF9TY3JhcGluZ0FnZW50X2FjdGlvbnNfZ2V0UGFnZUNvbnRl
-        bnRfcG9zdCI6IHsicHJvcGVydGllcyI6IHsidXJsIjogeyJkZXNjcmlwdGlvbiI6ICJUaGUgVVJM
-        IHRvIGdldCB0aGUgY29udGV4dCBvZiIsICJ0aXRsZSI6ICJVcmwiLCAidHlwZSI6ICJzdHJpbmci
-        fX0sICJyZXF1aXJlZCI6IFsidXJsIl0sICJ0aXRsZSI6ICJCb2R5X19ydW5fcHJvZ3JhbV9wcm9j
-        ZXNzZXNfX3Byb2Nlc3NfaWRfX2FnZW50X1NjcmFwaW5nQWdlbnRfYWN0aW9uc19nZXRQYWdlQ29u
-        dGVudF9wb3N0IiwgInR5cGUiOiAib2JqZWN0In19LCAicHJvcGVydGllcyI6IHsiYm9keSI6IHsi
-        YWxsT2YiOiBbeyJwcm9wZXJ0aWVzIjogeyJ1cmwiOiB7ImRlc2NyaXB0aW9uIjogIlRoZSBVUkwg
-        dG8gZ2V0IHRoZSBjb250ZXh0IG9mIiwgInRpdGxlIjogIlVybCIsICJ0eXBlIjogInN0cmluZyJ9
-        fSwgInJlcXVpcmVkIjogWyJ1cmwiXSwgInRpdGxlIjogIkJvZHlfX3J1bl9wcm9ncmFtX3Byb2Nl
-        c3Nlc19fcHJvY2Vzc19pZF9fYWdlbnRfU2NyYXBpbmdBZ2VudF9hY3Rpb25zX2dldFBhZ2VDb250
-        ZW50X3Bvc3QiLCAidHlwZSI6ICJvYmplY3QifV0sICJkZWZhdWx0IjogbnVsbH19LCAidGl0bGUi
-        OiAiSW5wdXRNb2RlbCIsICJ0eXBlIjogIm9iamVjdCJ9fX1dfQ==
-=======
         cmVkIjogWyJ0ZXJtIl0sICJ0aXRsZSI6ICJJbnB1dE1vZGVsIiwgInR5cGUiOiAib2JqZWN0In19
         fSwgeyJ0eXBlIjogImZ1bmN0aW9uIiwgImZ1bmN0aW9uIjogeyJuYW1lIjogIkFnZW50c0xvZ2lj
         VW5pdF9jb252b19TY3JhcGluZ0FnZW50X2dldFBhZ2VDb250ZW50IiwgImRlc2NyaXB0aW9uIjog
@@ -1382,7 +243,6 @@
         ZSBVUkwgdG8gZ2V0IHRoZSBjb250ZXh0IG9mIiwgInRpdGxlIjogIlVybCIsICJ0eXBlIjogInN0
         cmluZyJ9fSwgInJlcXVpcmVkIjogWyJ1cmwiXSwgInRpdGxlIjogIklucHV0TW9kZWwiLCAidHlw
         ZSI6ICJvYmplY3QifX19XX0=
->>>>>>> ea83812d
       - 0
       - null
     headers:
@@ -1395,11 +255,7 @@
       connection:
       - keep-alive
       content-length:
-<<<<<<< HEAD
-      - '11551'
-=======
       - '3038'
->>>>>>> ea83812d
       content-type:
       - application/json
       host:
@@ -1424,54 +280,6 @@
     uri: https://api.openai.com/v1/chat/completions
   response:
     body:
-<<<<<<< HEAD
-      string: 'data: {"id":"chatcmpl-9XBiRfLpuhHlQWQU3kcbUT7MsIvIF","object":"chat.completion.chunk","created":1717696887,"model":"gpt-4-turbo-2024-04-09","system_fingerprint":"fp_31a6c0accf","choices":[{"index":0,"delta":{"role":"assistant","content":""},"logprobs":null,"finish_reason":null}]}
-
-
-        data: {"id":"chatcmpl-9XBiRfLpuhHlQWQU3kcbUT7MsIvIF","object":"chat.completion.chunk","created":1717696887,"model":"gpt-4-turbo-2024-04-09","system_fingerprint":"fp_31a6c0accf","choices":[{"index":0,"delta":{"content":"M"},"logprobs":null,"finish_reason":null}]}
-
-
-        data: {"id":"chatcmpl-9XBiRfLpuhHlQWQU3kcbUT7MsIvIF","object":"chat.completion.chunk","created":1717696887,"model":"gpt-4-turbo-2024-04-09","system_fingerprint":"fp_31a6c0accf","choices":[{"index":0,"delta":{"content":"orrow"},"logprobs":null,"finish_reason":null}]}
-
-
-        data: {"id":"chatcmpl-9XBiRfLpuhHlQWQU3kcbUT7MsIvIF","object":"chat.completion.chunk","created":1717696887,"model":"gpt-4-turbo-2024-04-09","system_fingerprint":"fp_31a6c0accf","choices":[{"index":0,"delta":{"content":","},"logprobs":null,"finish_reason":null}]}
-
-
-        data: {"id":"chatcmpl-9XBiRfLpuhHlQWQU3kcbUT7MsIvIF","object":"chat.completion.chunk","created":1717696887,"model":"gpt-4-turbo-2024-04-09","system_fingerprint":"fp_31a6c0accf","choices":[{"index":0,"delta":{"content":"
-        Ohio"},"logprobs":null,"finish_reason":null}]}
-
-
-        data: {"id":"chatcmpl-9XBiRfLpuhHlQWQU3kcbUT7MsIvIF","object":"chat.completion.chunk","created":1717696887,"model":"gpt-4-turbo-2024-04-09","system_fingerprint":"fp_31a6c0accf","choices":[{"index":0,"delta":{"content":"
-        was"},"logprobs":null,"finish_reason":null}]}
-
-
-        data: {"id":"chatcmpl-9XBiRfLpuhHlQWQU3kcbUT7MsIvIF","object":"chat.completion.chunk","created":1717696887,"model":"gpt-4-turbo-2024-04-09","system_fingerprint":"fp_31a6c0accf","choices":[{"index":0,"delta":{"content":"
-        founded"},"logprobs":null,"finish_reason":null}]}
-
-
-        data: {"id":"chatcmpl-9XBiRfLpuhHlQWQU3kcbUT7MsIvIF","object":"chat.completion.chunk","created":1717696887,"model":"gpt-4-turbo-2024-04-09","system_fingerprint":"fp_31a6c0accf","choices":[{"index":0,"delta":{"content":"
-        in"},"logprobs":null,"finish_reason":null}]}
-
-
-        data: {"id":"chatcmpl-9XBiRfLpuhHlQWQU3kcbUT7MsIvIF","object":"chat.completion.chunk","created":1717696887,"model":"gpt-4-turbo-2024-04-09","system_fingerprint":"fp_31a6c0accf","choices":[{"index":0,"delta":{"content":"
-        August"},"logprobs":null,"finish_reason":null}]}
-
-
-        data: {"id":"chatcmpl-9XBiRfLpuhHlQWQU3kcbUT7MsIvIF","object":"chat.completion.chunk","created":1717696887,"model":"gpt-4-turbo-2024-04-09","system_fingerprint":"fp_31a6c0accf","choices":[{"index":0,"delta":{"content":"
-        "},"logprobs":null,"finish_reason":null}]}
-
-
-        data: {"id":"chatcmpl-9XBiRfLpuhHlQWQU3kcbUT7MsIvIF","object":"chat.completion.chunk","created":1717696887,"model":"gpt-4-turbo-2024-04-09","system_fingerprint":"fp_31a6c0accf","choices":[{"index":0,"delta":{"content":"184"},"logprobs":null,"finish_reason":null}]}
-
-
-        data: {"id":"chatcmpl-9XBiRfLpuhHlQWQU3kcbUT7MsIvIF","object":"chat.completion.chunk","created":1717696887,"model":"gpt-4-turbo-2024-04-09","system_fingerprint":"fp_31a6c0accf","choices":[{"index":0,"delta":{"content":"4"},"logprobs":null,"finish_reason":null}]}
-
-
-        data: {"id":"chatcmpl-9XBiRfLpuhHlQWQU3kcbUT7MsIvIF","object":"chat.completion.chunk","created":1717696887,"model":"gpt-4-turbo-2024-04-09","system_fingerprint":"fp_31a6c0accf","choices":[{"index":0,"delta":{"content":"."},"logprobs":null,"finish_reason":null}]}
-
-
-        data: {"id":"chatcmpl-9XBiRfLpuhHlQWQU3kcbUT7MsIvIF","object":"chat.completion.chunk","created":1717696887,"model":"gpt-4-turbo-2024-04-09","system_fingerprint":"fp_31a6c0accf","choices":[{"index":0,"delta":{},"logprobs":null,"finish_reason":"stop"}]}
-=======
       string: 'data: {"id":"chatcmpl-9YybkhhLNXMaZ72unXF71br7YXS5U","object":"chat.completion.chunk","created":1718123156,"model":"gpt-4-turbo-2024-04-09","system_fingerprint":"fp_31a6c0accf","choices":[{"index":0,"delta":{"role":"assistant","content":null,"tool_calls":[{"index":0,"id":"call_Z2f9huUerMA7KnAXFmMtrC74","type":"function","function":{"name":"AgentsLogicUnit_convo_WebSearchAgent_search","arguments":""}}]},"logprobs":null,"finish_reason":null}]}
 
 
@@ -1923,7 +731,6 @@
 
 
         data: {"id":"chatcmpl-9YybnadTRRJziwbDJrJ6P0piY2P8U","object":"chat.completion.chunk","created":1718123159,"model":"gpt-4-turbo-2024-04-09","system_fingerprint":"fp_31a6c0accf","choices":[{"index":0,"delta":{},"logprobs":null,"finish_reason":"stop"}]}
->>>>>>> ea83812d
 
 
         data: [DONE]
@@ -1934,26 +741,12 @@
       CF-Cache-Status:
       - DYNAMIC
       CF-RAY:
-<<<<<<< HEAD
-      - 88fa4ecc29739121-ORD
-=======
       - 8922f5d3ab7e75ee-SEA
->>>>>>> ea83812d
       Connection:
       - keep-alive
       Content-Type:
       - text/event-stream; charset=utf-8
       Date:
-<<<<<<< HEAD
-      - Thu, 06 Jun 2024 18:01:29 GMT
-      Server:
-      - cloudflare
-      Set-Cookie:
-      - __cf_bm=AULvxbqPxz7nMj7dt.lNg_X6RPX8PZwiCPJWCpsztQw-1717696889-1.0.1.1-.UTd0nm2pjcRiRODTMNcMgHCKVE1H7Xk68SDXKZ4TwkXMEpThnfaCBrNzh_.dqooPgfs0fnTM8FzKbe7pmciug;
-        path=/; expires=Thu, 06-Jun-24 18:31:29 GMT; domain=.api.openai.com; HttpOnly;
-        Secure; SameSite=None
-      - _cfuvid=ZazfI1FXIdn4WkqC_tdusladCrKtdZZ48uisCGnwH_A-1717696889490-0.0.1.1-604800000;
-=======
       - Tue, 11 Jun 2024 16:26:00 GMT
       Server:
       - cloudflare
@@ -1962,7 +755,6 @@
         path=/; expires=Tue, 11-Jun-24 16:56:00 GMT; domain=.api.openai.com; HttpOnly;
         Secure; SameSite=None
       - _cfuvid=J7nY4.U57rDtoS3fTpNAtiLMZVen5gZ74Ivsys3AVY8-1718123160600-0.0.1.1-604800000;
->>>>>>> ea83812d
         path=/; domain=.api.openai.com; HttpOnly; Secure; SameSite=None
       Transfer-Encoding:
       - chunked
@@ -1971,11 +763,7 @@
       openai-organization:
       - august-data
       openai-processing-ms:
-<<<<<<< HEAD
-      - '1480'
-=======
       - '671'
->>>>>>> ea83812d
       openai-version:
       - '2020-10-01'
       strict-transport-security:
@@ -1987,15 +775,6 @@
       x-ratelimit-remaining-requests:
       - '9999'
       x-ratelimit-remaining-tokens:
-<<<<<<< HEAD
-      - '798120'
-      x-ratelimit-reset-requests:
-      - 6ms
-      x-ratelimit-reset-tokens:
-      - 140ms
-      x-request-id:
-      - req_7d466bd9845d715b0ee9c5c035e23971
-=======
       - '798791'
       x-ratelimit-reset-requests:
       - 6ms
@@ -2003,7 +782,6 @@
       - 90ms
       x-request-id:
       - req_b2b655968cce33c261e87445591fb444
->>>>>>> ea83812d
     status:
       code: 200
       message: OK
