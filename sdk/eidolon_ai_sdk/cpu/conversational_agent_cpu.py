--- conflicted
+++ resolved
@@ -1,4 +1,4 @@
-from typing import List, Type, Dict, Any, Union, Literal, AsyncIterator, AsyncGenerator
+from typing import List, Type, Dict, Any, Union, Literal, AsyncIterator
 
 from eidolon_ai_sdk.cpu.agent_cpu import AgentCPU, AgentCPUSpec, Thread, CPUException
 from eidolon_ai_sdk.cpu.agent_io import IOUnit, CPUMessageTypes
@@ -9,7 +9,6 @@
 from eidolon_ai_sdk.cpu.memory_unit import MemoryUnit
 from eidolon_ai_sdk.cpu.processing_unit import ProcessingUnitLocator, PU_T
 from eidolon_ai_sdk.io.events import (
-    ErrorEvent,
     StreamEvent,
     EndStreamEvent,
     StopReason,
@@ -68,17 +67,7 @@
         call_context: CallContext,
         prompts: List[CPUMessageTypes],
         output_format: Union[Literal["str"], Dict[str, Any]] = "str",
-    ) -> AsyncGenerator[StreamEvent, None]:
-<<<<<<< HEAD
-        conversation = await self.memory_unit.getConversationHistory(call_context)
-        conversation_messages = await self.io_unit.process_request(prompts)
-        if self.record_memory:
-            await self.memory_unit.storeMessages(call_context, conversation_messages)
-        conversation.extend(conversation_messages)
-        llm_it = self._llm_execution_cycle(call_context, output_format, conversation)
-        async for event in llm_it:
-            yield event
-=======
+    ) -> AsyncIterator[StreamEvent]:
         try:
             conversation = await self.memory_unit.getConversationHistory(call_context)
             conversation_messages = await self.io_unit.process_request(prompts)
@@ -87,11 +76,10 @@
             conversation.extend(conversation_messages)
             async for event in self._llm_execution_cycle(call_context, output_format, conversation):
                 yield event
-        except HTTPException:
-            raise
+        except CPUException as e:
+            raise e
         except Exception as e:
-            raise CPUException("Error executing cpu request") from e
->>>>>>> bd3e32e3
+            raise CPUException("Error processing request") from e
 
     async def _llm_execution_cycle(
         self,
@@ -132,16 +120,13 @@
                 return
 
             # process tool calls
-            if len(tool_call_events) > 0:
-                merged = merge_streams(
-                    [self._call_tool(call_context, tce, tool_defs, conversation) for tce in tool_call_events]
-                )
-                async for e in merged:
-                    yield e
-            else:
-                return
+            async for e in merge_streams([
+                self._call_tool(call_context, tce, tool_defs, conversation) for tce in tool_call_events
+            ]):
+                yield e
+            return
 
-        yield ErrorEvent(reason="Exceeded maximum number of function calls")
+        raise CPUException("Exceeded maximum number of function calls")
 
     async def _call_tool(
         self,
