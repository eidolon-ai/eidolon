--- conflicted
+++ resolved
@@ -13,11 +13,7 @@
 def test_can_hit_generic_agent(server_loc):
     process_id = get_process_id(server_loc, "hello_world")
     response = requests.post(
-<<<<<<< HEAD
-        f"{server_loc}/agents/hello_world/programs/converse",
-=======
-        f"{server_loc}/agents/hello_world/processes/{process_id}/actions/question",
->>>>>>> ec69982f
+        f"{server_loc}/agents/hello_world/processes/{process_id}/actions/converse",
         json=dict(name="World"),
     )
     assert response.status_code == 200