--- conflicted
+++ resolved
@@ -53,12 +53,7 @@
 const currentPath = `/${trimSlash(new URL(Astro.url).pathname)}`
 
 const data = await fetch("https://api.github.com/repos/eidolon-ai/eidolon").then((response) => response.json())
-<<<<<<< HEAD
-
 const numStars = data.stargazers_count || " "
-=======
-const numStars = data.stargazers_count || ""
->>>>>>> 316ed243
 ---
 
 <header
