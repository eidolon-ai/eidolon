--- conflicted
+++ resolved
@@ -4,46 +4,6 @@
       state: !!python/tuple
       - !!binary |
         eyJtZXNzYWdlcyI6IFt7InJvbGUiOiAic3lzdGVtIiwgImNvbnRlbnQiOiAiWW91IGFyZSBhIGhl
-<<<<<<< HEAD
-        bHBmdWwgYXNzaXN0YW50LiBBbHdheXMgdXNlIHRoZSBwcm92aWRlZCB0b29scywgaWYgYXBwcm9w
-        cmlhdGUsIHRvIGNvbXBsZXRlIHRoZSB0YXNrLiJ9LCB7InJvbGUiOiAidXNlciIsICJjb250ZW50
-        IjogW3sidHlwZSI6ICJ0ZXh0IiwgInRleHQiOiAiV2hhdCBpcyB0aGUgY2FwaXRhbCBvZiBGcmFu
-        Y2U/In1dfV0sICJtb2RlbCI6ICJncHQtNC10dXJibyIsICJzdHJlYW0iOiB0cnVlLCAidGVtcGVy
-        YXR1cmUiOiAwLjMsICJ0b29scyI6IFt7InR5cGUiOiAiZnVuY3Rpb24iLCAiZnVuY3Rpb24iOiB7
-        Im5hbWUiOiAiQWdlbnRzTG9naWNVbml0X2NvbnZvX2NvbXBsZXhfYWdlbnRfZG9fbm90X2NhbGwi
-        LCAiZGVzY3JpcHRpb24iOiAiIiwgInBhcmFtZXRlcnMiOiB7IiRkZWZzIjogeyJBcnJheV9PZl9P
-        YmplY3RzIjogeyJwcm9wZXJ0aWVzIjogeyJpbnRfZmllbGQiOiB7ImRlZmF1bHQiOiBudWxsLCAi
-        dGl0bGUiOiAiSW50IEZpZWxkIiwgInR5cGUiOiAiaW50ZWdlciJ9fSwgInRpdGxlIjogIkFycmF5
-        IE9mIE9iamVjdHMiLCAidHlwZSI6ICJvYmplY3QifSwgIkJvZHlfX3J1bl9wcm9ncmFtX3Byb2Nl
-        c3Nlc19fcHJvY2Vzc19pZF9fYWdlbnRfY29tcGxleF9hZ2VudF9hY3Rpb25zX2RvX25vdF9jYWxs
-        X3Bvc3QiOiB7InByb3BlcnRpZXMiOiB7ImJvZHkiOiB7InByb3BlcnRpZXMiOiB7ImFycmF5X29m
-        X29iamVjdHMiOiB7ImRlc2NyaXB0aW9uIjogIkFuIGFycmF5IG9mIG9iamVjdHMiLCAiaXRlbXMi
-        OiB7InByb3BlcnRpZXMiOiB7ImludF9maWVsZCI6IHsiZGVmYXVsdCI6IG51bGwsICJ0aXRsZSI6
-        ICJJbnQgRmllbGQiLCAidHlwZSI6ICJpbnRlZ2VyIn19LCAidGl0bGUiOiAiQXJyYXkgT2YgT2Jq
-        ZWN0cyIsICJ0eXBlIjogIm9iamVjdCJ9LCAidGl0bGUiOiAiQXJyYXkgT2YgT2JqZWN0cyIsICJ0
-        eXBlIjogImFycmF5In19LCAicmVxdWlyZWQiOiBbImFycmF5X29mX29iamVjdHMiXSwgInRpdGxl
-        IjogIkNvbXBsZXhJbnB1dCIsICJ0eXBlIjogIm9iamVjdCJ9fSwgInJlcXVpcmVkIjogWyJib2R5
-        Il0sICJ0aXRsZSI6ICJCb2R5X19ydW5fcHJvZ3JhbV9wcm9jZXNzZXNfX3Byb2Nlc3NfaWRfX2Fn
-        ZW50X2NvbXBsZXhfYWdlbnRfYWN0aW9uc19kb19ub3RfY2FsbF9wb3N0IiwgInR5cGUiOiAib2Jq
-        ZWN0In0sICJDb21wbGV4SW5wdXQiOiB7InByb3BlcnRpZXMiOiB7ImFycmF5X29mX29iamVjdHMi
-        OiB7ImRlc2NyaXB0aW9uIjogIkFuIGFycmF5IG9mIG9iamVjdHMiLCAiaXRlbXMiOiB7InByb3Bl
-        cnRpZXMiOiB7ImludF9maWVsZCI6IHsiZGVmYXVsdCI6IG51bGwsICJ0aXRsZSI6ICJJbnQgRmll
-        bGQiLCAidHlwZSI6ICJpbnRlZ2VyIn19LCAidGl0bGUiOiAiQXJyYXkgT2YgT2JqZWN0cyIsICJ0
-        eXBlIjogIm9iamVjdCJ9LCAidGl0bGUiOiAiQXJyYXkgT2YgT2JqZWN0cyIsICJ0eXBlIjogImFy
-        cmF5In19LCAicmVxdWlyZWQiOiBbImFycmF5X29mX29iamVjdHMiXSwgInRpdGxlIjogIkNvbXBs
-        ZXhJbnB1dCIsICJ0eXBlIjogIm9iamVjdCJ9fSwgInByb3BlcnRpZXMiOiB7ImJvZHkiOiB7ImFs
-        bE9mIjogW3sicHJvcGVydGllcyI6IHsiYm9keSI6IHsicHJvcGVydGllcyI6IHsiYXJyYXlfb2Zf
-        b2JqZWN0cyI6IHsiZGVzY3JpcHRpb24iOiAiQW4gYXJyYXkgb2Ygb2JqZWN0cyIsICJpdGVtcyI6
-        IHsicHJvcGVydGllcyI6IHsiaW50X2ZpZWxkIjogeyJkZWZhdWx0IjogbnVsbCwgInRpdGxlIjog
-        IkludCBGaWVsZCIsICJ0eXBlIjogImludGVnZXIifX0sICJ0aXRsZSI6ICJBcnJheSBPZiBPYmpl
-        Y3RzIiwgInR5cGUiOiAib2JqZWN0In0sICJ0aXRsZSI6ICJBcnJheSBPZiBPYmplY3RzIiwgInR5
-        cGUiOiAiYXJyYXkifX0sICJyZXF1aXJlZCI6IFsiYXJyYXlfb2Zfb2JqZWN0cyJdLCAidGl0bGUi
-        OiAiQ29tcGxleElucHV0IiwgInR5cGUiOiAib2JqZWN0In19LCAicmVxdWlyZWQiOiBbImJvZHki
-        XSwgInRpdGxlIjogIkJvZHlfX3J1bl9wcm9ncmFtX3Byb2Nlc3Nlc19fcHJvY2Vzc19pZF9fYWdl
-        bnRfY29tcGxleF9hZ2VudF9hY3Rpb25zX2RvX25vdF9jYWxsX3Bvc3QiLCAidHlwZSI6ICJvYmpl
-        Y3QifV0sICJkZWZhdWx0IjogbnVsbH19LCAidGl0bGUiOiAiSW5wdXRNb2RlbCIsICJ0eXBlIjog
-        Im9iamVjdCJ9fX1dfQ==
-=======
         bHBmdWwgYXNzaXN0YW50In0sIHsicm9sZSI6ICJ1c2VyIiwgImNvbnRlbnQiOiBbeyJ0eXBlIjog
         InRleHQiLCAidGV4dCI6ICJXaGF0IGlzIHRoZSBjYXBpdGFsIG9mIEZyYW5jZT8ifV19XSwgIm1v
         ZGVsIjogImdwdC00LXR1cmJvIiwgInN0cmVhbSI6IHRydWUsICJ0ZW1wZXJhdHVyZSI6IDAuMywg
@@ -67,7 +27,6 @@
         cmVkIjogWyJhcnJheV9vZl9vYmplY3RzIl0sICJ0aXRsZSI6ICJDb21wbGV4SW5wdXQiLCAidHlw
         ZSI6ICJvYmplY3QifX0sICJyZXF1aXJlZCI6IFsiYm9keSJdLCAidGl0bGUiOiAiSW5wdXRNb2Rl
         bCIsICJ0eXBlIjogIm9iamVjdCJ9fX1dfQ==
->>>>>>> ea83812d
       - 0
       - null
     headers:
@@ -80,11 +39,7 @@
       connection:
       - keep-alive
       content-length:
-<<<<<<< HEAD
-      - '2179'
-=======
       - '1336'
->>>>>>> ea83812d
       content-type:
       - application/json
       host:
@@ -92,7 +47,7 @@
       user-agent:
       - AsyncOpenAI/Python 1.33.0
       x-stainless-arch:
-      - arm64
+      - x64
       x-stainless-async:
       - async:asyncio
       x-stainless-lang:
@@ -104,43 +59,11 @@
       x-stainless-runtime:
       - CPython
       x-stainless-runtime-version:
-      - 3.11.8
+      - 3.11.7
     method: POST
     uri: https://api.openai.com/v1/chat/completions
   response:
     body:
-<<<<<<< HEAD
-      string: 'data: {"id":"chatcmpl-9XBOlVVFhByyUc7CogKjNPfGGF4Jv","object":"chat.completion.chunk","created":1717695667,"model":"gpt-4-turbo-2024-04-09","system_fingerprint":"fp_31a6c0accf","choices":[{"index":0,"delta":{"role":"assistant","content":""},"logprobs":null,"finish_reason":null}]}
-
-
-        data: {"id":"chatcmpl-9XBOlVVFhByyUc7CogKjNPfGGF4Jv","object":"chat.completion.chunk","created":1717695667,"model":"gpt-4-turbo-2024-04-09","system_fingerprint":"fp_31a6c0accf","choices":[{"index":0,"delta":{"content":"The"},"logprobs":null,"finish_reason":null}]}
-
-
-        data: {"id":"chatcmpl-9XBOlVVFhByyUc7CogKjNPfGGF4Jv","object":"chat.completion.chunk","created":1717695667,"model":"gpt-4-turbo-2024-04-09","system_fingerprint":"fp_31a6c0accf","choices":[{"index":0,"delta":{"content":"
-        capital"},"logprobs":null,"finish_reason":null}]}
-
-
-        data: {"id":"chatcmpl-9XBOlVVFhByyUc7CogKjNPfGGF4Jv","object":"chat.completion.chunk","created":1717695667,"model":"gpt-4-turbo-2024-04-09","system_fingerprint":"fp_31a6c0accf","choices":[{"index":0,"delta":{"content":"
-        of"},"logprobs":null,"finish_reason":null}]}
-
-
-        data: {"id":"chatcmpl-9XBOlVVFhByyUc7CogKjNPfGGF4Jv","object":"chat.completion.chunk","created":1717695667,"model":"gpt-4-turbo-2024-04-09","system_fingerprint":"fp_31a6c0accf","choices":[{"index":0,"delta":{"content":"
-        France"},"logprobs":null,"finish_reason":null}]}
-
-
-        data: {"id":"chatcmpl-9XBOlVVFhByyUc7CogKjNPfGGF4Jv","object":"chat.completion.chunk","created":1717695667,"model":"gpt-4-turbo-2024-04-09","system_fingerprint":"fp_31a6c0accf","choices":[{"index":0,"delta":{"content":"
-        is"},"logprobs":null,"finish_reason":null}]}
-
-
-        data: {"id":"chatcmpl-9XBOlVVFhByyUc7CogKjNPfGGF4Jv","object":"chat.completion.chunk","created":1717695667,"model":"gpt-4-turbo-2024-04-09","system_fingerprint":"fp_31a6c0accf","choices":[{"index":0,"delta":{"content":"
-        Paris"},"logprobs":null,"finish_reason":null}]}
-
-
-        data: {"id":"chatcmpl-9XBOlVVFhByyUc7CogKjNPfGGF4Jv","object":"chat.completion.chunk","created":1717695667,"model":"gpt-4-turbo-2024-04-09","system_fingerprint":"fp_31a6c0accf","choices":[{"index":0,"delta":{"content":"."},"logprobs":null,"finish_reason":null}]}
-
-
-        data: {"id":"chatcmpl-9XBOlVVFhByyUc7CogKjNPfGGF4Jv","object":"chat.completion.chunk","created":1717695667,"model":"gpt-4-turbo-2024-04-09","system_fingerprint":"fp_31a6c0accf","choices":[{"index":0,"delta":{},"logprobs":null,"finish_reason":"stop"}]}
-=======
       string: 'data: {"id":"chatcmpl-9YyWRACVhAIS8G81JNb0k4q2IRW6X","object":"chat.completion.chunk","created":1718122827,"model":"gpt-4-turbo-2024-04-09","system_fingerprint":"fp_31a6c0accf","choices":[{"index":0,"delta":{"role":"assistant","content":""},"logprobs":null,"finish_reason":null}]}
 
 
@@ -171,7 +94,6 @@
 
 
         data: {"id":"chatcmpl-9YyWRACVhAIS8G81JNb0k4q2IRW6X","object":"chat.completion.chunk","created":1718122827,"model":"gpt-4-turbo-2024-04-09","system_fingerprint":"fp_31a6c0accf","choices":[{"index":0,"delta":{},"logprobs":null,"finish_reason":"stop"}]}
->>>>>>> ea83812d
 
 
         data: [DONE]
@@ -182,26 +104,12 @@
       CF-Cache-Status:
       - DYNAMIC
       CF-RAY:
-<<<<<<< HEAD
-      - 88fa30ffef372ca1-ORD
-=======
       - 8922edb86c12a34d-SEA
->>>>>>> ea83812d
       Connection:
       - keep-alive
       Content-Type:
       - text/event-stream; charset=utf-8
       Date:
-<<<<<<< HEAD
-      - Thu, 06 Jun 2024 17:41:08 GMT
-      Server:
-      - cloudflare
-      Set-Cookie:
-      - __cf_bm=yuz6r.I.nGHTPkcoGEIa.8dDIOuBioV7jK0Po8jifcY-1717695668-1.0.1.1-lUsAaOkyQ.EHbqmYgrUWHEutiltQe9nZpvEa9ufgbSSkNftEAPapz5O_3jT_gV6etLds8QCpoNTbdpTxfkTrHg;
-        path=/; expires=Thu, 06-Jun-24 18:11:08 GMT; domain=.api.openai.com; HttpOnly;
-        Secure; SameSite=None
-      - _cfuvid=u4A5Q8vcDubxnoDSXCyNv8yvh738lM0LeHRM06YFi2E-1717695668060-0.0.1.1-604800000;
-=======
       - Tue, 11 Jun 2024 16:20:28 GMT
       Server:
       - cloudflare
@@ -210,7 +118,6 @@
         path=/; expires=Tue, 11-Jun-24 16:50:28 GMT; domain=.api.openai.com; HttpOnly;
         Secure; SameSite=None
       - _cfuvid=u5Wv.Ln.KxHTMI9Yme4249p_X6i6e9S5QhhqEpiDsGw-1718122828440-0.0.1.1-604800000;
->>>>>>> ea83812d
         path=/; domain=.api.openai.com; HttpOnly; Secure; SameSite=None
       Transfer-Encoding:
       - chunked
@@ -219,11 +126,7 @@
       openai-organization:
       - august-data
       openai-processing-ms:
-<<<<<<< HEAD
-      - '597'
-=======
       - '624'
->>>>>>> ea83812d
       openai-version:
       - '2020-10-01'
       strict-transport-security:
@@ -235,17 +138,13 @@
       x-ratelimit-remaining-requests:
       - '9999'
       x-ratelimit-remaining-tokens:
-      - '799950'
+      - '799966'
       x-ratelimit-reset-requests:
       - 6ms
       x-ratelimit-reset-tokens:
-      - 3ms
+      - 2ms
       x-request-id:
-<<<<<<< HEAD
-      - req_cb09b9f67cfef60e81524682c96c89aa
-=======
       - req_667e52c20ffa42a913893e8c1772bdbb
->>>>>>> ea83812d
     status:
       code: 200
       message: OK
