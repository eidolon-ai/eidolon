--- conflicted
+++ resolved
@@ -6,7 +6,6 @@
 
 
 def r(name, **kwargs):
-<<<<<<< HEAD
     spec = dict(
         implementation=SimpleAgent.__name__, **kwargs,
         apu=dict(
@@ -15,9 +14,6 @@
             image_unit="OpenAIImageUnit"
         )
     )
-=======
-    spec = dict(implementation=SimpleAgent.__name__, **kwargs, cpu=dict(implementation="APU", audio_unit="OpenAiSpeech"))
->>>>>>> 672bf53a
     return Resource(
         apiVersion="eidolon/v1",
         kind="Agent",
@@ -55,8 +51,9 @@
         file_handle.file_id, dict(mime_type="application/pdf", filename="Brand New Love Affair - Part I & II.pdf")
     )
     assert file_handle2.file_id == file_handle.file_id
-<<<<<<< HEAD
-    resp = await process.action("converse", body=dict(body="What is in the attached file?", attached_files=[file_handle]))
+    resp = await process.action(
+        "converse", body=dict(body="What is in the attached file?", attached_files=[file_handle])
+    )
     assert "Chicago" in resp.data
 
 
@@ -68,10 +65,4 @@
         print("file_handle", file_handle)
         result = await process.action("converse", body=dict(body="What is in the image?", attached_files=[file_handle]))
         print(result)
-        assert "logo" in result.data
-=======
-    resp = await process.action(
-        "converse", body=dict(body="What is in the attached file?", attached_files=[file_handle])
-    )
-    assert "Chicago" in resp.data
->>>>>>> 672bf53a
+        assert "logo" in result.data