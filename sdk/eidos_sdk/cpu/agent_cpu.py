--- conflicted
+++ resolved
@@ -72,35 +72,20 @@
     ):
         return await self._cpu.set_boot_messages(self._call_context, list(prompts))
 
-<<<<<<< HEAD
-    async def schedule_request_with_model(
-        self,
-        prompts: List[CPUMessageTypes],
-        output_format: type,
-    ) -> Any:
-=======
     async def schedule_request(
             self,
             prompts: List[CPUMessageTypes],
             output_format: T,
     ) -> T:
->>>>>>> 84c7701d
         model = TypeAdapter(output_format)
         schema = model.json_schema()
         rtn = await self._cpu.schedule_request(self._call_context, prompts, schema)
         return model.validate_python(rtn)
 
-<<<<<<< HEAD
-    async def schedule_request(
-        self,
-        prompts: List[CPUMessageTypes],
-        output_format: Union[Literal["str"], Dict[str, Any]] = "str",
-=======
     async def schedule_request_raw(
             self,
             prompts: List[CPUMessageTypes],
             output_format: Union[Literal["str"], Dict[str, Any]] = "str",
->>>>>>> 84c7701d
     ) -> Any:
         return await self._cpu.schedule_request(self._call_context, prompts, output_format)
 
