from typing import Annotated, Literal, List

from fastapi import Body, HTTPException
from pydantic import BaseModel

from eidos_sdk.agent.agent import register_program, Agent, AgentSpec
from eidos_sdk.cpu.agent_io import SystemCPUMessage, UserTextCPUMessage
from eidos_sdk.system.reference_model import Specable
from eidos_sdk.util.logger import logger


class TestCase(BaseModel):
    name: str
    details: str
    passed: bool


class QAResponse(BaseModel):
    outcome: Literal["success", "failure"]
    test_cases: List[TestCase]
    synopsis: str


system_message = "You are a qa agent who is responsible for testing your tools. When asked to test a tool, you will call all methods related to the tool with reasonable inputs and determine if they are operating in a justifiable manner."


class QASpec(AgentSpec):
    validate_agent: bool = False


class QualityAssurance(Agent, Specable[QASpec]):
    def __init__(self, **kwargs):
        Agent.__init__(self, **kwargs)

    @register_program()
    async def test(self, process_id, agent: Annotated[str, Body()]) -> QAResponse:
        if self.spec.validate_agent and agent not in self.spec.agent_refs:
            raise HTTPException(status_code=404, detail=f"Unable to communicate with {agent}. Legal agents are {self.spec.agent_refs}. "
                                                        f"NOTE: the input should be a bare json string. Do not wrap it in quotes.")

        thread = await self.cpu.main_thread(process_id)
        await thread.set_boot_messages([SystemCPUMessage(prompt=system_message)])
        await thread.run_request(prompts=[UserTextCPUMessage(prompt=f"Please test all tools related to {agent}")])
        logger.info(f"Tests Complete for {agent}")
<<<<<<< HEAD
        response: QAResponse = await thread.schedule_request(
=======
        response: QAResponse = await thread.run_request(
>>>>>>> ba21ad1c
            prompts=[UserTextCPUMessage(prompt="Please summarize your test results")],
            output_format=QAResponse,
        )
        if response.outcome != "success":
            logger.error(
                f"QA failed for agent {agent}, somebody fix it!\n{response.synopsis}",
            )
        return response<|MERGE_RESOLUTION|>--- conflicted
+++ resolved
@@ -42,11 +42,7 @@
         await thread.set_boot_messages([SystemCPUMessage(prompt=system_message)])
         await thread.run_request(prompts=[UserTextCPUMessage(prompt=f"Please test all tools related to {agent}")])
         logger.info(f"Tests Complete for {agent}")
-<<<<<<< HEAD
-        response: QAResponse = await thread.schedule_request(
-=======
         response: QAResponse = await thread.run_request(
->>>>>>> ba21ad1c
             prompts=[UserTextCPUMessage(prompt="Please summarize your test results")],
             output_format=QAResponse,
         )
